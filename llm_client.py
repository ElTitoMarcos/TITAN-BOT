--- conflicted
+++ resolved
@@ -63,48 +63,7 @@
                     timeout=20,
                 )
                 reply = resp.choices[0].message.content or ""
-<<<<<<< HEAD
-=======
-            except Exception:
-                reply = ""
-        try:
-            from data_logger import log_event
-            log_event({"llm": {"request": message, "response": reply}})
-        except Exception:
-            pass
-        return reply
 
-    def ask(self, message: str) -> str:
-        reply = ""
-        if self._openai:
-            try:
-                resp = self._openai.chat.completions.create(
-                    model=self.model,
-                    messages=[{"role": "user", "content": message}],
-                    temperature=self.temp_ana,
-                    timeout=20,
-                )
-                reply = resp.choices[0].message.content or ""
-            except Exception:
-                reply = ""
-        try:
-            from data_logger import log_event
-            log_event({"llm": {"request": message, "response": reply}})
-        except Exception:
-            pass
-        return reply
-
-    def ask(self, message: str) -> str:
-        if self._openai:
-            try:
-                resp = self._openai.chat.completions.create(
-                    model=self.model,
-                    messages=[{"role": "user", "content": message}],
-                    temperature=self.temp_ana,
-                    timeout=20,
-                )
-                return resp.choices[0].message.content or ""
->>>>>>> b12ed154
             except Exception:
                 reply = ""
         try:
