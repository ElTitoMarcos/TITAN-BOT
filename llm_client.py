
import time, uuid, os
from typing import Dict, List, Any

class LLMClient:
    """
    Cliente LLM:
    - Si existe OPENAI_API_KEY y un modelo configurado, intenta llamar a OpenAI para proponer acciones.
    - Si falla o no hay clave, usa heurística local ("dummy").
    """

    def __init__(self, model="gpt-4o", temperature_operativo=0.15, temperature_analitico=0.35, api_key:str=""):
        self.model = model
        self.temp_op = temperature_operativo
        self.temp_ana = temperature_analitico
        self.api_key = api_key or os.getenv("OPENAI_API_KEY","")

        # Lazy import para no romper si no está instalado
        self._openai = None
        if self.api_key:
            try:
                from openai import OpenAI  # type: ignore
                self._openai = OpenAI(api_key=self.api_key)
            except Exception:
                self._openai = None

    def set_api_key(self, api_key: str):
        self.api_key = api_key
        try:
            from openai import OpenAI  # type: ignore
            self._openai = OpenAI(api_key=self.api_key)
        except Exception:
            self._openai = None

    def set_model(self, model: str):
        self.model = model

    def propose_actions(self, snapshot: Dict[str, Any]) -> Dict[str, Any]:
        # Intenta OpenAI primero, si no heurístico
        result: Dict[str, Any] = {}
        if self._openai:
            try:
                result = self._propose_openai(snapshot)
            except Exception:
                result = {}
        if not result:
            result = self._propose_dummy(snapshot)
        try:
            from data_logger import log_event
            log_event({"llm": {"request": snapshot, "response": result}})
        except Exception:
            pass
        return result

    def greet(self, message: str = "hola") -> str:
        reply = ""
        if self._openai:
            try:
                resp = self._openai.chat.completions.create(
                    model=self.model,
                    messages=[{"role": "user", "content": message}],
                    temperature=self.temp_op,
                    timeout=20,
                )
                reply = resp.choices[0].message.content or ""
<<<<<<< HEAD
=======

            except Exception:
                reply = ""
        try:
            from data_logger import log_event
            log_event({"llm": {"request": message, "response": reply}})
        except Exception:
            pass
        return reply

    def ask(self, message: str) -> str:
        reply = ""
        if self._openai:
            try:
                resp = self._openai.chat.completions.create(
                    model=self.model,
                    messages=[{"role": "user", "content": message}],
                    temperature=self.temp_ana,
                    timeout=20,
                )
                reply = resp.choices[0].message.content or ""
>>>>>>> be966c46
            except Exception:
                reply = ""
        try:
            from data_logger import log_event
            log_event({"llm": {"request": message, "response": reply}})
        except Exception:
            pass
        return reply
<<<<<<< HEAD

    def ask(self, message: str) -> str:
        reply = ""
        if self._openai:
            try:
                resp = self._openai.chat.completions.create(
                    model=self.model,
                    messages=[{"role": "user", "content": message}],
                    temperature=self.temp_ana,
                    timeout=20,
                )
                reply = resp.choices[0].message.content or ""
            except Exception:
                reply = ""
        try:
            from data_logger import log_event
            log_event({"llm": {"request": message, "response": reply}})
        except Exception:
            pass
        return reply
=======
>>>>>>> be966c46

    # -------------------- OpenAI --------------------
    def _propose_openai(self, snapshot: Dict[str, Any]) -> Dict[str, Any]:
        client = self._openai
        cfg = snapshot.get("config", {})
        max_actions = int(cfg.get("max_actions_per_cycle", 6))
        fee_bps = float(cfg.get("opportunity_threshold_percent", 0.2)) * 100.0

        sys_msg = (
            "Eres un asistente de trading cuantitativo. "
            "Decide ÚNICAMENTE con los datos del snapshot. "
            f"Respeta límites de riesgo y un umbral mínimo de oportunidad de {fee_bps:.1f} bps. "
            f"No emitas más de {max_actions} acciones. "
            "Prefiere límites tipo maker si spread lo permite. "
            "Responde en JSON con el campo 'actions'."
        )

        content = {"role":"system","content":sys_msg}
        user_content = {
            "role": "user",
            "content": f"Snapshot:\n{snapshot}\n\n"
                       "Devuelve JSON: {'ts':<ms>,'actions':[{'id':str,'symbol':str,'type':str,"
                       "'price':float,'qty_usd':float,'tif':str,'max_slippage_ticks':int,"
                       "'reason':str,'confidence':float}]} (usa solo campos necesarios)."
        }
        resp = client.chat.completions.create(
            model=self.model,
            temperature=self.temp_op,
            messages=[content, user_content],
            timeout=20,
        )
        txt = resp.choices[0].message.content or "{}"
        import json
        try:
            data = json.loads(txt)
        except Exception:
            # Fallback: intentar extraer bloque JSON
            start = txt.find("{")
            end = txt.rfind("}")
            data = {}
            if start >= 0 and end > start:
                try:
                    import json as _json
                    data = _json.loads(txt[start:end+1])
                except Exception:
                    data = {}
        if not isinstance(data, dict) or "actions" not in data:
            # fallback vacío
            data = {"ts": int(time.time()*1000), "actions": []}
        return data

    # -------------------- Heurística local --------------------
    def _propose_dummy(self, snapshot: Dict[str, Any]) -> Dict[str, Any]:
        cfg = snapshot.get("config", {})
        thr = float(cfg.get("opportunity_threshold_percent", 0.2))
        size_usd = float(cfg.get("size_usd", 50.0))
        max_actions = int(cfg.get("max_actions_per_cycle", 6))
        tif = "IOC"
        slp_ticks = 0

        actions: List[Dict[str, Any]] = []
        pairs = snapshot.get("pairs", [])[:10]

        for p in pairs:
            score = float(p.get("score", 0.0))
            edge = float(p.get("edge_est_bps", 0.0))
            sym = p.get("symbol", "")
            best_bid = float(p.get("best_bid", 0.0))

            if score >= 70 and edge >= thr * 100.0:
                actions.append({
                    "id": f"A-{sym.replace('/','')}-{uuid.uuid4().hex[:6].upper()}",
                    "symbol": sym,
                    "type": "PLACE_LIMIT_BUY",
                    "price": best_bid,
                    "qty_usd": size_usd,
                    "tif": tif,
                    "max_slippage_ticks": slp_ticks,
                    "reason": f"Heurística: score {score:.1f} y edge {edge:.1f}≥{thr*100:.1f} bps.",
                    "confidence": 0.6
                })
            if len(actions) >= max_actions:
                break
        return {"ts": int(time.time()*1000), "actions": actions}


    def _load_context_digest(self):
        import os, json
        try:
            path = os.path.join(os.getcwd(), "logs", "llm_context_latest.json")
            if not os.path.isfile(path):
                return {}
            with open(path, "r", encoding="utf-8") as f:
                data = json.load(f)
            # Reducir tamaño para prompt: tomar top 10 candidatos y últimas 20 órdenes cerradas
            data["candidates"] = (data.get("candidates") or [])[:10]
            data["orders_closed"] = (data.get("orders_closed") or [])[-20:]
            return data
        except Exception:
            return {}<|MERGE_RESOLUTION|>--- conflicted
+++ resolved
@@ -63,8 +63,6 @@
                     timeout=20,
                 )
                 reply = resp.choices[0].message.content or ""
-<<<<<<< HEAD
-=======
 
             except Exception:
                 reply = ""
@@ -74,29 +72,7 @@
         except Exception:
             pass
         return reply
-
-    def ask(self, message: str) -> str:
-        reply = ""
-        if self._openai:
-            try:
-                resp = self._openai.chat.completions.create(
-                    model=self.model,
-                    messages=[{"role": "user", "content": message}],
-                    temperature=self.temp_ana,
-                    timeout=20,
-                )
-                reply = resp.choices[0].message.content or ""
->>>>>>> be966c46
-            except Exception:
-                reply = ""
-        try:
-            from data_logger import log_event
-            log_event({"llm": {"request": message, "response": reply}})
-        except Exception:
-            pass
-        return reply
-<<<<<<< HEAD
-
+      
     def ask(self, message: str) -> str:
         reply = ""
         if self._openai:
@@ -116,8 +92,6 @@
         except Exception:
             pass
         return reply
-=======
->>>>>>> be966c46
 
     # -------------------- OpenAI --------------------
     def _propose_openai(self, snapshot: Dict[str, Any]) -> Dict[str, Any]:
