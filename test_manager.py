import threading, time, copy, json, os
from typing import Callable, List, Dict, Optional, Any
from engine import Engine

class TestManager(threading.Thread):
    """Runs iterative testing cycles for strategy variations."""
    def __init__(
        self,
        cfg,
        llm,
        log: Callable[[str], None],
        info: Callable[[str], None],
        min_orders: int = 50,
    ):
        super().__init__(daemon=True)
        self.cfg = cfg
        self.llm = llm
        self.log = log
        self.info = info
        self.min_orders = int(min_orders)
        self._stop = threading.Event()
        self.winner_cfg: Optional[Any] = None
        self.history: List[Dict[str, Any]] = []

    def stop(self):
        self._stop.set()

    def run(self):
        base_cfg = {k: getattr(self.cfg, k) for k in dir(self.cfg) if not k.startswith("_")}
        prompt = (
            "Genera 10 variantes pequeñas de la siguiente configuración de trading en formato JSON. "
            "Cada elemento debe tener los campos id (1-10), description y changes (objeto con las claves a modificar).\n"
            f"Configuración base: {base_cfg}\nDevuelve solo JSON válido."
        )
        variants: List[Dict[str, Any]] = []
        try:
            resp = self.llm.ask(prompt)
            data = json.loads(resp)
            if isinstance(data, list):
                variants = data
        except Exception:
            variants = []
        if not variants:
            base_thr = float(getattr(self.cfg, "opportunity_threshold_percent", 0.2))
            for i in range(10):
                delta = (i - 5) * 0.01
                thr = max(0.0, base_thr * (1.0 + delta))
                variants.append({
                    "id": i + 1,
                    "description": f"thr={thr:.4f}",
                    "changes": {"opportunity_threshold_percent": thr},
                })

        self.info("Variantes generadas:")
        for v in variants:
            self.info(f"Bot {v.get('id')}: cambios {json.dumps(v.get('changes', {}))}")
        for v in variants:
            if self._stop.is_set():
                break
            cfg_copy = copy.deepcopy(self.cfg)
            for k, val in v.get("changes", {}).items():
                try:
                    setattr(cfg_copy, k, val)
                except Exception:
                    pass
<<<<<<< HEAD
            self.info(f"Iniciando Bot {v.get('id')}: {v.get('description','')}")
            def bot_log(msg: str, bot_id=v.get('id')):
                if any(tag in msg for tag in ("Orden", "FILL")):
                    self.info(f"Bot {bot_id}: {msg}")
=======
            self.info(f"Bot {v.get('id')}: cambios {json.dumps(v.get('changes', {}))}")
            def bot_log(msg: str, bot_id=v.get('id')):
                self.info(f"Bot {bot_id}: {msg}")
>>>>>>> 99d0f5fa
                self.log(f"[TEST-{bot_id}] {msg}")
            eng = Engine(ui_push_snapshot=lambda _: None, ui_log=bot_log, name=f"TEST-{v.get('id')}")
            eng.cfg = cfg_copy
            eng.mode = "SIM"
            eng.llm = self.llm
            eng.start()
            start = time.time()
            while not self._stop.is_set() and len(eng._closed_orders) < self.min_orders:
                time.sleep(1)
                if time.time() - start > 300:
                    break
            v["pnl"] = eng.state.pnl_intraday_percent
            eng.stop()
            try:
                eng.join(timeout=5)
            except Exception:
                pass
<<<<<<< HEAD
            log_dir = os.path.join("logs", "tests")
            os.makedirs(log_dir, exist_ok=True)
            with open(os.path.join(log_dir, f"bot_{v.get('id')}_orders.jsonl"), "w", encoding="utf-8") as f:
                for tr in eng._closed_orders:
                    json.dump(tr, f)
                    f.write("\n")
                    self.info(
                        f"Bot {v.get('id')}: {tr.get('side')} {tr.get('symbol')} {tr.get('qty_usd',0):.2f}USD @ {tr.get('price',0):.8f}"
                    )
=======
            for tr in eng._closed_orders:
                self.info(
                    f"Bot {v.get('id')}: {tr.get('side')} {tr.get('symbol')} {tr.get('qty_usd',0):.2f}USD @ {tr.get('price',0):.8f}"
                )
>>>>>>> 99d0f5fa
            desc = v.get("description", "")
            self.info(f"Bot {v.get('id')}: {desc} -> pnl {v['pnl']:.2f}")
            self.history.append(v)
        if not self.history:
            return
        summary = "\n".join(
            [
                f"Bot {v['id']}: {v.get('description','')}, pnl={v['pnl']:.2f}"
                for v in self.history
            ]
        )
        prompt = (
            "Analiza los siguientes resultados de estrategias de trading y selecciona el número "
            "de la estrategia con mejor rendimiento:\n" + summary +
            "\nResponde solo con el número del bot ganador."
        )
        resp = self.llm.ask(prompt).strip()
        idx = None
        for tok in resp.split():
            if tok.isdigit():
                idx = int(tok)
                break
        if idx is None or not any(v["id"] == idx for v in self.history):
            idx = max(self.history, key=lambda x: x["pnl"])["id"]
        winner = next(v for v in self.history if v["id"] == idx)
        cfg_winner = copy.deepcopy(self.cfg)
        for k, val in winner.get("changes", {}).items():
            try:
                setattr(cfg_winner, k, val)
            except Exception:
                pass
        self.winner_cfg = cfg_winner
        self.info(f"Ganadora: Bot {winner['id']} con pnl {winner['pnl']:.2f}")
        self.log(
            f"[TEST] Ganadora ciclo actual: Bot {winner['id']} changes={winner.get('changes')}"
        )
        summary_dir = os.path.join("logs", "tests")
        os.makedirs(summary_dir, exist_ok=True)
        with open(os.path.join(summary_dir, "summary.json"), "w", encoding="utf-8") as f:
            json.dump(self.history, f, indent=2)<|MERGE_RESOLUTION|>--- conflicted
+++ resolved
@@ -63,16 +63,10 @@
                     setattr(cfg_copy, k, val)
                 except Exception:
                     pass
-<<<<<<< HEAD
             self.info(f"Iniciando Bot {v.get('id')}: {v.get('description','')}")
             def bot_log(msg: str, bot_id=v.get('id')):
                 if any(tag in msg for tag in ("Orden", "FILL")):
                     self.info(f"Bot {bot_id}: {msg}")
-=======
-            self.info(f"Bot {v.get('id')}: cambios {json.dumps(v.get('changes', {}))}")
-            def bot_log(msg: str, bot_id=v.get('id')):
-                self.info(f"Bot {bot_id}: {msg}")
->>>>>>> 99d0f5fa
                 self.log(f"[TEST-{bot_id}] {msg}")
             eng = Engine(ui_push_snapshot=lambda _: None, ui_log=bot_log, name=f"TEST-{v.get('id')}")
             eng.cfg = cfg_copy
@@ -90,7 +84,6 @@
                 eng.join(timeout=5)
             except Exception:
                 pass
-<<<<<<< HEAD
             log_dir = os.path.join("logs", "tests")
             os.makedirs(log_dir, exist_ok=True)
             with open(os.path.join(log_dir, f"bot_{v.get('id')}_orders.jsonl"), "w", encoding="utf-8") as f:
@@ -100,12 +93,7 @@
                     self.info(
                         f"Bot {v.get('id')}: {tr.get('side')} {tr.get('symbol')} {tr.get('qty_usd',0):.2f}USD @ {tr.get('price',0):.8f}"
                     )
-=======
-            for tr in eng._closed_orders:
-                self.info(
-                    f"Bot {v.get('id')}: {tr.get('side')} {tr.get('symbol')} {tr.get('qty_usd',0):.2f}USD @ {tr.get('price',0):.8f}"
-                )
->>>>>>> 99d0f5fa
+
             desc = v.get("description", "")
             self.info(f"Bot {v.get('id')}: {desc} -> pnl {v['pnl']:.2f}")
             self.history.append(v)
