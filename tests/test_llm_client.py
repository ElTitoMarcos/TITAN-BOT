import types
from llm.client import LLMClient

class DummyResp:
    def __init__(self, content:str):
        self.choices = [types.SimpleNamespace(message=types.SimpleNamespace(content=content))]

class DummyCompletions:
    def __init__(self, content:str):
        self._content = content
    def create(self, **kwargs):
        return DummyResp(self._content)

class DummyChat:
    def __init__(self, content:str):
        self.completions = DummyCompletions(content)

class DummyClient:
    def __init__(self, content:str):
        self.chat = DummyChat(content)


def test_generate_initial_variations_extracts_json(monkeypatch):
    content = "noise before\n[{\"name\":\"foo\",\"mutations\":{}}]\nnoise after"
    client = LLMClient(api_key="")
    client._client = DummyClient(content)
    monkeypatch.setattr(LLMClient, "check_credentials", lambda self: True)
    res = client.generate_initial_variations("spec")
    assert res[0]["name"] == "foo"
    assert len(res) == 10


def test_generate_initial_variations_parses_yaml(monkeypatch):
    content = "bots:\n  - name: foo\n    mutations: {}\n"
    client = LLMClient(api_key="")
    client._client = DummyClient(content)
    monkeypatch.setattr(LLMClient, "check_credentials", lambda self: True)
    res = client.generate_initial_variations("spec")
    assert res[0]["name"] == "foo"
    assert len(res) == 10

<<<<<<< HEAD

def test_generate_initial_variations_handles_trailing_commas_and_alias(monkeypatch):
    content = (
        "bots:\n  - name: bot_1,\n    mutation:\n      order_size_usd: 12.7,\n"
    )
    client = LLMClient(api_key="")
    client._client = DummyClient(content)
    monkeypatch.setattr(LLMClient, "check_credentials", lambda self: True)
    res = client.generate_initial_variations("spec")
    assert res[0]["name"] == "bot_1"
    assert res[0]["mutations"]["order_size_usd"] == 12.7
    assert len(res) == 10

=======
>>>>>>> fdc75ce6
def test_analyze_cycle_extracts_json_from_code_block():
    content = "```json\n{\"winner_bot_id\": 7, \"reason\": \"ok\"}\n```"
    client = LLMClient(api_key="")
    client._client = DummyClient(content)
    cycle = {"bots": [{"bot_id": 1, "stats": {"pnl": 0}}]}
    res = client.analyze_cycle_and_pick_winner(cycle)
    assert res["winner_bot_id"] == 7

def test_new_generation_extracts_json_from_code_block():
    content = "noise```json\n[{\"name\":\"foo\",\"mutations\":{}}]\n```more"
    client = LLMClient(api_key="")
    client._client = DummyClient(content)
    res = client.new_generation_from_winner({}, [])
    assert res[0]["name"] == "foo"
    assert len(res) == 10


def test_new_generation_parses_yaml():
    content = "bots:\n  - name: foo\n    mutations: {}\n"
    client = LLMClient(api_key="")
    client._client = DummyClient(content)
    res = client.new_generation_from_winner({}, [])
    assert res[0]["name"] == "foo"
    assert len(res) == 10


<<<<<<< HEAD
def test_new_generation_handles_trailing_commas_and_alias():
    content = (
        "bots:\n  - name: bot_1,\n    mutation:\n      order_size_usd: 12.7,\n"
    )
    client = LLMClient(api_key="")
    client._client = DummyClient(content)
    res = client.new_generation_from_winner({}, [])
    assert res[0]["name"] == "bot_1"
    assert res[0]["mutations"]["order_size_usd"] == 12.7
    assert len(res) == 10


=======
>>>>>>> fdc75ce6
def test_pick_meta_winner_extracts_json():
    content = "```json\n{\"bot_id\": 2, \"reason\": \"best pnl\"}\n```"
    client = LLMClient(api_key="")
    client._client = DummyClient(content)
    winners = [
        {"cycle": 1, "bot_id": 1, "mutations": {}, "stats": {"pnl": 1}},
        {"cycle": 2, "bot_id": 2, "mutations": {}, "stats": {"pnl": 2}},
    ]
    res = client.pick_meta_winner(winners)
    assert res["bot_id"] == 2

def test_local_weighted_fallback_prefers_stability():
    # Without API client, analyze_cycle_and_pick_winner debe usar fallback local
    client = LLMClient(api_key="")
    client._client = None
    summary = {
        "bots": [
            {
                "bot_id": 1,
                "stats": {
                    "pnl": 100,
                    "win_rate": 0.5,
                    "avg_hold_s": 10,
                    "avg_slippage_ticks": 5,
                    "timeouts": 10,
                    "cancel_replace_count": 5,
                },
            },
            {
                "bot_id": 2,
                "stats": {
                    "pnl": 90,
                    "win_rate": 0.5,
                    "avg_hold_s": 10,
                    "avg_slippage_ticks": 0,
                    "timeouts": 0,
                    "cancel_replace_count": 1,
                },
            },
        ]
    }
    decision = client.analyze_cycle_and_pick_winner(summary)
    assert decision["winner_bot_id"] == 2<|MERGE_RESOLUTION|>--- conflicted
+++ resolved
@@ -39,7 +39,6 @@
     assert res[0]["name"] == "foo"
     assert len(res) == 10
 
-<<<<<<< HEAD
 
 def test_generate_initial_variations_handles_trailing_commas_and_alias(monkeypatch):
     content = (
@@ -53,8 +52,6 @@
     assert res[0]["mutations"]["order_size_usd"] == 12.7
     assert len(res) == 10
 
-=======
->>>>>>> fdc75ce6
 def test_analyze_cycle_extracts_json_from_code_block():
     content = "```json\n{\"winner_bot_id\": 7, \"reason\": \"ok\"}\n```"
     client = LLMClient(api_key="")
@@ -71,7 +68,6 @@
     assert res[0]["name"] == "foo"
     assert len(res) == 10
 
-
 def test_new_generation_parses_yaml():
     content = "bots:\n  - name: foo\n    mutations: {}\n"
     client = LLMClient(api_key="")
@@ -81,7 +77,6 @@
     assert len(res) == 10
 
 
-<<<<<<< HEAD
 def test_new_generation_handles_trailing_commas_and_alias():
     content = (
         "bots:\n  - name: bot_1,\n    mutation:\n      order_size_usd: 12.7,\n"
@@ -93,9 +88,6 @@
     assert res[0]["mutations"]["order_size_usd"] == 12.7
     assert len(res) == 10
 
-
-=======
->>>>>>> fdc75ce6
 def test_pick_meta_winner_extracts_json():
     content = "```json\n{\"bot_id\": 2, \"reason\": \"best pnl\"}\n```"
     client = LLMClient(api_key="")
