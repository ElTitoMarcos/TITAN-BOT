--- conflicted
+++ resolved
@@ -105,7 +105,6 @@
                 messages=messages,
                 timeout=40,
             )
-<<<<<<< HEAD
             raw_txt = resp.choices[0].message.content or ""
             self._log("response", raw_txt)
             txt = raw_txt.strip()
@@ -129,19 +128,7 @@
                 self._log("response", {"error": "respuesta no es lista", "raw": txt})
                 return []
             return data
-=======
-            txt = resp.choices[0].message.content or "[]"
-            self._log("response", txt)
-            try:
-                data = json.loads(txt)
-                if not isinstance(data, list):
-                    self._log("response", {"error": "respuesta no es lista", "raw": txt})
-                    return []
-                return data
-            except Exception as e:
-                self._log("response", {"error": str(e), "raw": txt})
-                return []
->>>>>>> 7a5a6d7c
+
         except Exception as e:
             self._log("response", {"error": str(e)})
             return []
