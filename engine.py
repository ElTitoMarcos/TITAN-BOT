import threading, time, math, csv, os, uuid
from typing import Dict, Any, List, Callable, Optional
from config import Defaults, AppState
from exchange_utils import BinanceExchange
from scoring import compute_score
from llm_client import LLMClient

class Engine(threading.Thread):
    """
    Motor principal con modos SIM/LIVE.
    - Snapshot del universo completo con WS+REST
    - LLM (OpenAI si hay clave; heurística si no)
    - Validación dura y ejecución (SIM/LIVE)
    - Razones cuando no opera
    - Tracking de órdenes abiertas/cerradas
    """

    def __init__(self, ui_push_snapshot: Callable[[Dict[str, Any]], None], ui_log: Callable[[str], None] | None = None, exchange=None, name: str = "SIM"):
        super().__init__(daemon=True)
        self.cfg = Defaults()
        self.state = AppState()
        self.exchange = exchange if exchange is not None else BinanceExchange(rate_limit=True, sandbox=False)
        self.ui_log = ui_log or (lambda msg: None)
        self.name = name
        self.llm = LLMClient(model=self.cfg.llm_model, temperature_operativo=self.cfg.llm_temperature, api_key=self.cfg.openai_api_key)
        self.ui_push_snapshot = ui_push_snapshot
        self._stop = threading.Event()

        self.mode: str = "SIM"  # "SIM" | "LIVE"
        self._last_actions: List[Dict[str, Any]] = []
        self._open_orders: Dict[str, Dict[str, Any]] = {}
        self._closed_orders: List[Dict[str, Any]] = []
        self._positions: Dict[str, Dict[str, Any]] = {}
        self._last_loop_ts: float = 0.0
        self._last_reasons: List[str] = []
        self._first_call_done: bool = False
        self._last_auto_ts: float = 0.0
<<<<<<< HEAD
=======
        self._cand_cache: List[Dict[str, Any]] = []
        self._cand_cache_ts: float = 0.0

>>>>>>> d257beae

        os.makedirs(self.cfg.log_dir, exist_ok=True)
        self._audit_file = os.path.join(self.cfg.log_dir, "audit.csv")
        if not os.path.exists(self._audit_file):
            with open(self._audit_file, "w", newline="", encoding="utf-8") as f:
                w = csv.writer(f)
                w.writerow(["ts","event","symbol","detail"])

    def stop(self):
        self._stop.set()

    def is_stopped(self) -> bool:
        return self._stop.is_set()

    # --------------------- Helpers simulación ---------------------
    def _sim_queue_limit(self, sym: str, price: float, qty_usd: float, side: str) -> str:
        oid = f"SIM-{uuid.uuid4().hex[:8].upper()}"
        self._open_orders[oid] = {
            "id": oid, "symbol": sym, "price": price, "qty_usd": qty_usd,
            "side": side, "mode": "SIM", "ts": int(time.time()*1000)
        }
        return oid

    def _try_fill_sim_orders(self, snapshot: Dict[str, Any]):
        # Revisa órdenes SIM y llena si cruza best bid/ask
        pairs = snapshot.get("pairs", [])
        to_close = []
        for oid, o in list(self._open_orders.items()):
            if o.get("mode") != "SIM":
                continue
            sym = o["symbol"]
            par = next((p for p in pairs if p.get("symbol")==sym), None)
            if not par:
                continue
            best_ask = par.get("best_ask", 0.0)
            best_bid = par.get("best_bid", 0.0)
            if o["side"] == "buy":
                # Cancel if order price is not the nearest buy to best ask
                if best_bid and o["price"] < best_bid:
                    self._open_orders.pop(oid, None)
                    self._log_audit("CANCEL", sym, "buy not at top bid")
                    continue
                bid_qty = par.get("bid_top_qty", 0.0)
                ask_qty = par.get("ask_top_qty", 0.0)
                total_qty = bid_qty + ask_qty
                if total_qty > 0:
                    if bid_qty <= 0.1 * total_qty:
                        self._open_orders.pop(oid, None)
                        self._log_audit("CANCEL", sym, "bid support <=10%")
                        continue
                    # if bid_qty >=60% we simply continue monitoring
                if best_ask and o["price"] >= best_ask:
                    self._register_fill(o, fill_price=best_ask)
                    to_close.append(oid)
            elif o["side"] == "sell" and best_bid and o["price"] <= best_bid:
                self._register_fill(o, fill_price=best_bid)
                to_close.append(oid)
        for oid in to_close:
            self._open_orders.pop(oid, None)

    def _register_fill(self, order: Dict[str, Any], fill_price: float):
        sym = order["symbol"]
        side = order["side"]
        qty_usd = float(order["qty_usd"])
        qty_base = qty_usd / max(1e-12, fill_price)  # proxy
        pos = self._positions.setdefault(sym, {"qty": 0.0, "avg": 0.0})
        if side == "buy":
            new_qty = pos["qty"] + qty_base
            pos["avg"] = (pos["avg"]*pos["qty"] + qty_base*fill_price) / max(1e-12, new_qty)
            pos["qty"] = new_qty
        else:
            pos["qty"] = pos["qty"] - qty_base
        trade = {
            "id": order.get("id",""),
            "symbol": sym,
            "side": side,
            "price": fill_price,
            "qty_usd": qty_usd,
            "mode": order.get("mode","SIM"),
            "ts": int(time.time()*1000)
        }
        self._closed_orders.append(trade)
        self._log_audit("FILL", sym, f"{side.upper()} {qty_usd:.2f} USD @ {fill_price} ({order.get('mode')})")

    def _sim_mark_to_market(self, pairs: List[Dict[str, Any]]):
        pnl_usd = 0.0
        for p in pairs:
            sym = p["symbol"]
            mid = p.get("mid", 0.0)
            if sym in self._positions and mid:
                pos = self._positions[sym]
                qty = pos.get("qty", 0.0)
                avg = pos.get("avg", 0.0)
                pnl_usd += qty * (mid - avg)
        self.state.pnl_intraday_usd = pnl_usd
        notional = max(1.0, self.cfg.initial_balance_usd)
        self.state.pnl_intraday_percent = 100.0 * pnl_usd / notional

    # --------------------- Núcleo ---------------------
    def _find_candidates(self, snapshot: Dict[str, Any]) -> List[Dict[str, Any]]:
<<<<<<< HEAD
        """Marca todos los pares BTC como candidatos y registra el proceso."""
        self.ui_log(f"[ENGINE {self.name}] Buscando pares BTC")
        cands: List[Dict[str, Any]] = []
        for p in snapshot.get("pairs", []):
            p["is_candidate"] = True
            cands.append(p)
=======
        """Selecciona pares cuyo movimiento de 1 satoshi supera el coste de comisiones
        y registra en el log el proceso de búsqueda."""
        self.ui_log(f"[ENGINE {self.name}] Buscando pares buenos (umbral dinámico por comisiones)")
        cands: List[Dict[str, Any]] = []
        for p in snapshot.get("pairs", []):
            mid = float(p.get("mid") or p.get("price_last") or 0.0)
            tick = float(p.get("tick_size") or 1e-8)
            tick_pct = (tick / mid * 100.0) if mid else 0.0
            sym = p.get("symbol", "")
            fee = self.exchange.fee_for(sym)
            thr_pct = fee * 2.0 * 100.0
            p["tick_pct"] = tick_pct
            if tick_pct > thr_pct:
                p["is_candidate"] = True
                cands.append(p)
>>>>>>> d257beae
        self.ui_log(f"[ENGINE {self.name}] Candidatos encontrados: {len(cands)}")
        return cands

    def build_snapshot(self) -> Dict[str, Any]:
<<<<<<< HEAD
        universe = self.exchange.fetch_universe("BTC")
=======
        universe = self.exchange.fetch_universe("USDT") + self.exchange.fetch_universe("BTC")
>>>>>>> d257beae
        universe = list(dict.fromkeys(universe))[:200]
        pairs = self.exchange.fetch_top_metrics(universe)
        try:
            self.exchange.ensure_collector([p['symbol'] for p in pairs], interval_ms=800)
        except Exception:
            pass

        trends = self.exchange.fetch_trend_metrics([p['symbol'] for p in pairs])
        store = self.exchange.market_summary_for([pp['symbol'] for pp in pairs])
        for p in pairs:
            ms = store.get(p['symbol'], {})
            mid = ms.get('mid', p.get('mid', 0.0))
            p['mid'] = mid
            p['spread_pct'] = float(ms.get('spread_pct', 0.0))
            tr = trends.get(p['symbol'], {})
            features = {
                "imbalance": ms.get("imbalance", p.get("imbalance", 0.5)),
                "spread_abs": ms.get("spread_abs", abs(p.get("best_ask",0.0)-p.get("best_bid",0.0))),
                "pct_change_window": p.get("pct_change_window", 0.0),
                "depth_buy": ms.get("depth_buy", p.get("depth",{}).get("buy",0.0)),
                "depth_sell": ms.get("depth_sell", p.get("depth",{}).get("sell",0.0)),
                "best_bid_qty": ms.get("bid_top_qty", p.get("bid_top_qty",0.0)),
                "best_ask_qty": ms.get("ask_top_qty", p.get("ask_top_qty",0.0)),
                "trade_flow_buy_ratio": ms.get("trade_flow", {}).get("buy_ratio", p.get("trade_flow", {}).get("buy_ratio", 0.5)),
                "mid": p.get("mid", 0.0),
                "spread_bps": p.get("spread_bps", 0.0),
                "tick_price_bps": p.get("tick_price_bps", 8.0),
                "base_volume": p.get("depth", {}).get("buy", 0.0) + p.get("depth", {}).get("sell", 0.0),
                "micro_volatility": p.get("micro_volatility", 0.0),
                "trend_w": tr.get("trend_w", 0.0),
                "trend_d": tr.get("trend_d", 0.0),
                "trend_h": tr.get("trend_h", 0.0),
                "trend_m": tr.get("trend_m", 0.0),
                "weights": self.cfg.weights,
            }
            p['best_bid'] = ms.get('best_bid', p.get('best_bid', 0.0))
            p['best_ask'] = ms.get('best_ask', p.get('best_ask', 0.0))
            p['bid_top_qty'] = features['best_bid_qty']
            p['ask_top_qty'] = features['best_ask_qty']
            p['imbalance'] = features['imbalance']
            p['depth'] = {"buy": features['depth_buy'], "sell": features['depth_sell']}
            p["score"] = compute_score(features)

        pairs.sort(key=lambda x: (-x.get("score", 0.0), -x.get("edge_est_bps", 0.0)))
        pairs = pairs[: self.cfg.topN]

        try:
            _b = self.exchange.fetch_balances_summary()
            if _b:
                self.state.balance_usd = _b.get('balance_usd', self.state.balance_usd)
                self.state.balance_btc = _b.get('balance_btc', self.state.balance_btc)
        except Exception:
            pass
        if not self.state.balance_usd:
            self.state.balance_usd = max(self.state.balance_usd, 1000.0)
        self._sim_mark_to_market(pairs)

<<<<<<< HEAD
        # ---- Selección de candidatos ----
        candidates = self._find_candidates({
            "pairs": pairs,
            "config": {"fee_per_side": self.cfg.fee_per_side},
        })
        self.ui_log(
            f"[ENGINE {self.name}] Evaluados {len(pairs)} pares; {len(candidates)} candidatos"
        )
=======
        # ---- Selección de candidatos (cacheada a 30s) ----
        now = time.monotonic()
        if now - self._cand_cache_ts >= 30.0:
            self._cand_cache = self._find_candidates({
                "pairs": pairs,
                "config": {"fee_per_side": self.cfg.fee_per_side},
            })
            self._cand_cache_ts = now
            self.ui_log(
                f"[ENGINE {self.name}] Evaluados {len(pairs)} pares; {len(self._cand_cache)} candidatos"
            )
        candidates = list(self._cand_cache)
>>>>>>> d257beae
        snap = {
            "ts": int(time.time()*1000),
            "global_state": {
                **self.state.global_state_dict(),
                "latency_ws_ms": self.exchange.ws_latency_ms(),
            },
            "config": {
                "fee_per_side": self.cfg.fee_per_side,
                "opportunity_threshold_percent": self.cfg.opportunity_threshold_percent,
                "size_usd": self.cfg.size_usd_live if self.mode=="LIVE" else self.cfg.size_usd_sim,
                "max_cycles_per_pair_per_min": self.cfg.llm_max_actions_per_cycle,
                "weights": self.cfg.weights,
            },
            "pairs": pairs,
            "candidates": candidates,
            "pairs_all": pairs,
            "mode": self.mode,
            "engine_name": self.name,
            "open_orders": list(self._open_orders.values()),
            "closed_orders": list(self._closed_orders[-200:]),
            "market_store_summary": store,
            "reasons": list(self._last_reasons),
        }
        return snap
    def validate_actions(self, actions: List[Dict[str, Any]], snapshot: Dict[str, Any]) -> List[Dict[str, Any]]:
        out: List[Dict[str, Any]] = []
        thr = float(snapshot["config"]["opportunity_threshold_percent"]) * 100.0
        size_usd = float(snapshot["config"]["size_usd"])
        for a in actions:
            sym = a.get("symbol","")
            t = a.get("type","")
            price = float(a.get("price", 0.0) or 0.0)
            qty_usd = float(a.get("qty_usd", 0.0) or 0.0)
            if qty_usd <= 0.0 or qty_usd > size_usd:
                continue
            if "PLACE_" in t and price <= 0.0:
                continue
            par = next((p for p in snapshot["pairs"] if p.get("symbol")==sym), None)
            if not par:
                continue
            edge = float(par.get("edge_est_bps", 0.0))
            if edge < thr:
                continue
            out.append(a)
        return out
    def execute_actions(self, actions: List[Dict[str, Any]], snapshot: Dict[str, Any]):
        for a in actions:
            sym = a.get("symbol", "")
            t = a.get("type", "")
            price = float(a.get("price", 0.0) or 0.0)
            qty_usd = float(a.get("qty_usd", 0.0) or 0.0)

            if t == "PLACE_LIMIT_BUY":
                if self.mode == "SIM":
                    oid = self._sim_queue_limit(sym, price, qty_usd, side="buy")
                    self._log_audit("NEW", sym, f"SIM LIMIT BUY {qty_usd:.2f} USD @ {price} (oid {oid})")
                elif self.mode == "LIVE":
                    if not (self.state.live_confirmed and self.exchange.is_live_ready()):
                        self._last_reasons.append("LIVE bloqueado: falta Confirm LIVE o API keys.")
                        continue
                    try:
                        base, quote = sym.split("/")
                        quote_usd = self.exchange._quote_to_usd(quote)
                        base_usd_price = price * max(1e-12, quote_usd)
                        amount = qty_usd / max(1e-12, base_usd_price)
                        order = self.exchange.exchange.create_order(sym, "limit", "buy", amount, price, {})
                        oid = order.get("id", f"LIVE-{uuid.uuid4().hex[:8]}")
                        self._open_orders[oid] = {"id": oid, "symbol": sym, "price": price, "qty_usd": qty_usd, "side": "buy", "mode": "LIVE", "ts": int(time.time()*1000)}
                        self._log_audit("NEW", sym, f"LIVE LIMIT BUY {qty_usd:.2f} USD @ {price} (oid {oid})")
                    except Exception as e:
                        self._last_reasons.append(f"Error al crear orden LIVE BUY: {e}")

            elif t == "PLACE_LIMIT_SELL":
                if self.mode == "SIM":
                    oid = self._sim_queue_limit(sym, price, qty_usd, side="sell")
                    self._log_audit("NEW", sym, f"SIM LIMIT SELL {qty_usd:.2f} USD @ {price} (oid {oid})")
                elif self.mode == "LIVE":
                    if not (self.state.live_confirmed and self.exchange.is_live_ready()):
                        self._last_reasons.append("LIVE bloqueado: falta Confirm LIVE o API keys.")
                        continue
                    try:
                        base, quote = sym.split("/")
                        quote_usd = self.exchange._quote_to_usd(quote)
                        base_usd_price = price * max(1e-12, quote_usd)
                        amount = qty_usd / max(1e-12, base_usd_price)
                        order = self.exchange.exchange.create_order(sym, "limit", "sell", amount, price, {})
                        oid = order.get("id", f"LIVE-{uuid.uuid4().hex[:8]}")
                        self._open_orders[oid] = {"id": oid, "symbol": sym, "price": price, "qty_usd": qty_usd, "side": "sell", "mode": "LIVE", "ts": int(time.time()*1000)}
                        self._log_audit("NEW", sym, f"LIVE LIMIT SELL {qty_usd:.2f} USD @ {price} (oid {oid})")
                    except Exception as e:
                        self._last_reasons.append(f"Error al crear orden LIVE SELL: {e}")

            elif t == "CANCEL_ORDER":
                ref = a.get("ref_order_id")
                if ref:
                    if ref in self._open_orders:
                        self._open_orders.pop(ref, None)
                        self._log_audit("CANCEL", sym, f"Cancelada {ref} (SIM/LIVE cache)")
                    try:
                        self.exchange.exchange.cancel_order(ref, sym)
                    except Exception:
                        pass

            elif t == "MODIFY_ORDER":
                ref = a.get("ref_order_id")
                new_price = float(a.get("price", 0.0) or 0.0)
                if ref and new_price > 0.0:
                    if ref in self._open_orders:
                        o = self._open_orders[ref]
                        o["price"] = new_price
                        o["ts"] = int(time.time()*1000)
                        self._log_audit("MODIFY", sym, f"Modificada {ref} -> precio {new_price}")
                    try:
                        self.exchange.exchange.cancel_order(ref, sym)
                    except Exception:
                        pass
                    try:
                        cached = self._open_orders.get(ref, {"qty_usd": qty_usd, "side": "buy"})
                        side = cached.get("side", "buy")
                        base, quote = sym.split("/")
                        quote_usd = self.exchange._quote_to_usd(quote)
                        base_usd_price = new_price * max(1e-12, quote_usd)
                        amount = cached.get("qty_usd", qty_usd) / max(1e-12, base_usd_price)
                        order = self.exchange.exchange.create_order(sym, "limit", side, amount, new_price, {})
                        oid = order.get("id", f"LIVE-{uuid.uuid4().hex[:8]}")
                        self._open_orders[oid] = {"id": oid, "symbol": sym, "price": new_price, "qty_usd": cached.get("qty_usd", qty_usd), "side": side, "mode": "LIVE", "ts": int(time.time()*1000)}
                        self._log_audit("NEW", sym, f"LIVE REPLACE {side.upper()} {cached.get('qty_usd', qty_usd):.2f} @ {new_price} (oid {oid})")
                    except Exception as e:
                        self._last_reasons.append(f"Error al modificar LIVE: {e}")

            elif t == "CLOSE_POSITION_MARKET":
                par = next((p for p in snapshot["pairs"] if p.get("symbol")==sym), None)
                if par:
                    mid = float(par.get("mid", 0.0) or 0.0)
                    pos = self._positions.get(sym, {"qty": 0.0, "avg": 0.0})
                    qty = abs(pos.get("qty", 0.0))
                    if qty > 0 and mid > 0:
                        qty_usd_close = qty * mid
                        side = "sell" if pos.get("qty",0.0) > 0 else "buy"
                        self._register_fill({"symbol": sym, "side": side, "qty_usd": qty_usd_close, "mode":"SIM"}, fill_price=mid)
                        self._log_audit("CLOSE", sym, f"Cierre mercado SIM {side} {qty_usd_close:.2f} USD @ {mid}")

def _log_audit(self, event: str, sym: str, detail: str):
    # Asegura carpeta y tolera archivos bloqueados (Excel/AV)
    path = self._audit_file
    try:
        os.makedirs(os.path.dirname(path) or ".", exist_ok=True)
    except Exception:
        pass
    row = [int(time.time()*1000), event, sym, detail]
    for i in range(3):
        try:
            with open(path, "a", newline="", encoding="utf-8") as f:
                csv.writer(f).writerow(row)
            break
        except PermissionError:
            time.sleep(0.2 * (i+1))
            # fallback a archivo alternativo con timestamp si sigue bloqueado
            if i == 2:
                alt = os.path.splitext(path)[0] + f".{int(time.time()*1000)}.csv"
                try:
                    with open(alt, "a", newline="", encoding="utf-8") as f:
                        csv.writer(f).writerow(row)
                except Exception:
                    pass
                break
    

    def _compute_reasons(self, actions: List[Dict[str, Any]], snapshot: Dict[str, Any], candidates: List[Dict[str, Any]] = None, open_count: int = 0) -> List[str]:
        candidates = candidates or []
        reasons: List[str] = []
        if self.mode == "LIVE" and not self.state.live_confirmed:
            reasons.append("No LIVE: Confirm LIVE está en OFF.")
        if self.mode == "LIVE" and not self.exchange.is_live_ready():
            reasons.append("No LIVE: faltan API keys de Binance.")
        if not candidates and open_count == 0:
            reasons.append("Sin candidatos (1 sat ≤ 2× comisión) y sin órdenes abiertas; no llamo al LLM.")
        if not actions and (candidates or open_count):
            reasons.append("LLM no propuso acciones (tick/comisión insuficiente o timeout).")
        if snapshot.get("pairs") == []:
            reasons.append("No hay pares disponibles en el universo */BTC.")
        return reasons

    def _should_call_llm(self) -> bool:
        now = time.monotonic()
        if (now - self._last_loop_ts) * 1000.0 >= self.cfg.llm_call_interval_ms:
            self._last_loop_ts = now
            return True
        return False

    def run(self):
        try:
            greet_msg = self.llm.greet("hola")
            if greet_msg:
                self.ui_log(f"[LLM] {greet_msg}")
                self._last_reasons = [f"LLM: {greet_msg}"]
        except Exception:
            pass
        while not self.is_stopped():
            try:
                snapshot = self.build_snapshot()
                self.ui_push_snapshot(snapshot)
                self._try_fill_sim_orders(snapshot)

                open_count = len(snapshot.get("open_orders", []))
                candidates = snapshot.get("candidates", [])

                do_call = False
                if not self._first_call_done and (open_count > 0 or len(candidates) > 0):
                    do_call = True
                    self._first_call_done = True
                    self._last_loop_ts = time.monotonic()

                if not do_call and (open_count > 0 or len(candidates) > 0):
                    do_call = self._should_call_llm()

                if do_call:
                    self.ui_log(
                        f"[ENGINE {self.name}] Enviando snapshot al LLM ({len(candidates)} candidatos, {open_count} órdenes abiertas)"
                    )
                else:
                    if not candidates:
                        self.ui_log(f"[ENGINE {self.name}] Skip LLM: no hay pares buenos")
                    if open_count == 0:
                        self.ui_log(f"[ENGINE {self.name}] Skip LLM: no hay órdenes abiertas")

                                # Autotrade (sin LLM) si hay buenas condiciones
                now_ms = time.time()*1000
                if candidates and (now_ms - self._last_auto_ts) > 1500:
                    top = candidates[0]
                    sym = top.get('symbol')
                    price = float(top.get('best_ask') or top.get('mid') or 0.0)
                    if price > 0:
                        usd = self.cfg.size_usd_sim if self.mode=="SIM" else self.cfg.size_usd_live
                        # Coloca LIMIT BUY
                        self.execute_actions([{"symbol": sym, "type": "PLACE_LIMIT_BUY", "price": price, "qty_usd": usd}], snapshot)
                        self._last_auto_ts = now_ms

                actions: List[Dict[str, Any]] = []
                greet_msg = ""
                if do_call:
                    try:
                        greet_msg = self.llm.greet("hola")
                        if greet_msg:
                            self.ui_log(f"[LLM] {greet_msg}")
                    except Exception:
                        greet_msg = ""

                    llm_out = self.llm.propose_actions({
                        **snapshot,
                        "config": {**snapshot["config"], "max_actions_per_cycle": self.cfg.llm_max_actions_per_cycle},
                    })
                    actions = llm_out.get("actions", [])

                valid = self.validate_actions(actions, snapshot)
                if valid:
                    self.execute_actions(valid, snapshot)
                    self._last_reasons = []
                else:
                    self._last_reasons = self._compute_reasons(actions, snapshot, candidates, open_count)
                    for r in self._last_reasons:
                        self.ui_log(f"[ENGINE {self.name}] {r}")

                if greet_msg:
                    self._last_reasons.append(f"LLM: {greet_msg}")

                # Empuja estado nuevo
                self.ui_push_snapshot(self.build_snapshot())

            except Exception as e:
                self._log_audit("ERROR", "-", str(e))

            time.sleep(0.25)


    def _ensure_logs_dir(self):
        import os
        self._logs_dir = getattr(self, "_logs_dir", None)
        if not self._logs_dir:
            self._logs_dir = os.path.join(os.getcwd(), "logs")
            os.makedirs(self._logs_dir, exist_ok=True)
        return self._logs_dir

    def _save_snapshot_jsonl(self, snapshot: dict):
        try:
            import json, time, os
            d = self._ensure_logs_dir()
            path = os.path.join(d, "snapshots.jsonl")
            with open(path, "a", encoding="utf-8") as f:
                f.write(json.dumps(snapshot, ensure_ascii=False) + "\n")
        except Exception:
            pass

    def _write_llm_context_files(self, snapshot: dict):
        """
        Escribe ficheros de contexto para el LLM: últimos candidatos, órdenes y resumen de market store.
        """
        try:
            import json, os, time
            d = self._ensure_logs_dir()
            ts = int(time.time()*1000)
            ctx = {
                "ts": ts,
                "engine": getattr(self, "name", ""),
                "candidates": snapshot.get("pairs", []),
                "orders_open": snapshot.get("open_orders", []),
                "orders_closed": snapshot.get("closed_orders", []),
                "market_store_summary": snapshot.get("market_store_summary", {}),
                "global_state": snapshot.get("global_state", {}),
            }
            with open(os.path.join(d, "llm_context_latest.json"), "w", encoding="utf-8") as f:
                json.dump(ctx, f, ensure_ascii=False, indent=2)
        except Exception:
            pass<|MERGE_RESOLUTION|>--- conflicted
+++ resolved
@@ -35,12 +35,6 @@
         self._last_reasons: List[str] = []
         self._first_call_done: bool = False
         self._last_auto_ts: float = 0.0
-<<<<<<< HEAD
-=======
-        self._cand_cache: List[Dict[str, Any]] = []
-        self._cand_cache_ts: float = 0.0
-
->>>>>>> d257beae
 
         os.makedirs(self.cfg.log_dir, exist_ok=True)
         self._audit_file = os.path.join(self.cfg.log_dir, "audit.csv")
@@ -141,39 +135,18 @@
 
     # --------------------- Núcleo ---------------------
     def _find_candidates(self, snapshot: Dict[str, Any]) -> List[Dict[str, Any]]:
-<<<<<<< HEAD
         """Marca todos los pares BTC como candidatos y registra el proceso."""
         self.ui_log(f"[ENGINE {self.name}] Buscando pares BTC")
         cands: List[Dict[str, Any]] = []
         for p in snapshot.get("pairs", []):
             p["is_candidate"] = True
             cands.append(p)
-=======
-        """Selecciona pares cuyo movimiento de 1 satoshi supera el coste de comisiones
-        y registra en el log el proceso de búsqueda."""
-        self.ui_log(f"[ENGINE {self.name}] Buscando pares buenos (umbral dinámico por comisiones)")
-        cands: List[Dict[str, Any]] = []
-        for p in snapshot.get("pairs", []):
-            mid = float(p.get("mid") or p.get("price_last") or 0.0)
-            tick = float(p.get("tick_size") or 1e-8)
-            tick_pct = (tick / mid * 100.0) if mid else 0.0
-            sym = p.get("symbol", "")
-            fee = self.exchange.fee_for(sym)
-            thr_pct = fee * 2.0 * 100.0
-            p["tick_pct"] = tick_pct
-            if tick_pct > thr_pct:
-                p["is_candidate"] = True
-                cands.append(p)
->>>>>>> d257beae
+
         self.ui_log(f"[ENGINE {self.name}] Candidatos encontrados: {len(cands)}")
         return cands
 
     def build_snapshot(self) -> Dict[str, Any]:
-<<<<<<< HEAD
         universe = self.exchange.fetch_universe("BTC")
-=======
-        universe = self.exchange.fetch_universe("USDT") + self.exchange.fetch_universe("BTC")
->>>>>>> d257beae
         universe = list(dict.fromkeys(universe))[:200]
         pairs = self.exchange.fetch_top_metrics(universe)
         try:
@@ -231,7 +204,6 @@
             self.state.balance_usd = max(self.state.balance_usd, 1000.0)
         self._sim_mark_to_market(pairs)
 
-<<<<<<< HEAD
         # ---- Selección de candidatos ----
         candidates = self._find_candidates({
             "pairs": pairs,
@@ -240,20 +212,7 @@
         self.ui_log(
             f"[ENGINE {self.name}] Evaluados {len(pairs)} pares; {len(candidates)} candidatos"
         )
-=======
-        # ---- Selección de candidatos (cacheada a 30s) ----
-        now = time.monotonic()
-        if now - self._cand_cache_ts >= 30.0:
-            self._cand_cache = self._find_candidates({
-                "pairs": pairs,
-                "config": {"fee_per_side": self.cfg.fee_per_side},
-            })
-            self._cand_cache_ts = now
-            self.ui_log(
-                f"[ENGINE {self.name}] Evaluados {len(pairs)} pares; {len(self._cand_cache)} candidatos"
-            )
-        candidates = list(self._cand_cache)
->>>>>>> d257beae
+
         snap = {
             "ts": int(time.time()*1000),
             "global_state": {
