import threading, time, math, csv, os, uuid
from typing import Dict, Any, List, Callable, Optional
from config import Defaults, AppState
from exchange_utils import BinanceExchange
from scoring import compute_score
from llm_client import LLMClient

class Engine(threading.Thread):
    """
    Motor principal con modos SIM/LIVE.
    - Snapshot del universo completo con WS+REST
    - LLM (OpenAI si hay clave; heurística si no)
    - Validación dura y ejecución (SIM/LIVE)
    - Razones cuando no opera
    - Tracking de órdenes abiertas/cerradas
    """

    def __init__(self, ui_push_snapshot: Callable[[Dict[str, Any]], None], ui_log: Callable[[str], None] | None = None, exchange=None, name: str = "SIM"):
        super().__init__(daemon=True)
        self.cfg = Defaults()
        self.state = AppState()
        self.exchange = exchange if exchange is not None else BinanceExchange(rate_limit=True, sandbox=False)
        self.ui_log = ui_log or (lambda msg: None)
        self.name = name
        self.llm = LLMClient(model=self.cfg.llm_model, temperature_operativo=self.cfg.llm_temperature, api_key=self.cfg.openai_api_key)
        self.ui_push_snapshot = ui_push_snapshot
        self._stop = threading.Event()

        self.mode: str = "SIM"  # "SIM" | "LIVE"
        self._last_actions: List[Dict[str, Any]] = []
        self._open_orders: Dict[str, Dict[str, Any]] = {}
        self._closed_orders: List[Dict[str, Any]] = []
        self._positions: Dict[str, Dict[str, Any]] = {}
        self._last_loop_ts: float = 0.0
        self._last_reasons: List[str] = []
        self._first_call_done: bool = False
        self._last_auto_ts: float = 0.0
<<<<<<< HEAD

        self._patch_history: List[tuple[Dict[str, Any], str]] = []
        self._last_patch_code: str = ""
=======
        self._patch_history: List[tuple[Dict[str, Any], str]] = []
        self._last_patch_code: str = ""

>>>>>>> e4ce08b1

        os.makedirs(self.cfg.log_dir, exist_ok=True)
        self._audit_file = os.path.join(self.cfg.log_dir, "audit.csv")
        if not os.path.exists(self._audit_file):
            with open(self._audit_file, "w", newline="", encoding="utf-8") as f:
                w = csv.writer(f)
                w.writerow(["ts","event","symbol","detail"])

    def stop(self):
        self._stop.set()

    def is_stopped(self) -> bool:
        return self._stop.is_set()

    # --------------------- Patches LLM ---------------------
    def apply_llm_patch(self, code: str):
        backup: Dict[str, Any] = {}
        local_ns: Dict[str, Any] = {}
        try:
            exec(code, {}, local_ns)
            for k, v in local_ns.items():
                backup[k] = getattr(self, k, None)
                setattr(self, k, v)
            self._patch_history.append((backup, code))
            self._last_patch_code = code
            self.ui_log(f"[LLM PATCH] aplicado: {list(local_ns.keys())}")
        except Exception as e:
            self.ui_log(f"[LLM PATCH] error: {e}")

    def revert_last_patch(self):
        if not self._patch_history:
            return
        backup, _ = self._patch_history.pop()
        for k, v in backup.items():
            if v is None:
                try:
                    delattr(self, k)
                except Exception:
                    pass
            else:
                setattr(self, k, v)
        self.ui_log("[LLM PATCH] revertido")

    # --------------------- Helpers simulación ---------------------
    def _sim_queue_limit(self, sym: str, price: float, qty_usd: float, side: str) -> str:
        oid = f"SIM-{uuid.uuid4().hex[:8].upper()}"
        self._open_orders[oid] = {
            "id": oid, "symbol": sym, "price": price, "qty_usd": qty_usd,
            "side": side, "mode": "SIM", "ts": int(time.time()*1000)
        }
        return oid

    def _try_fill_sim_orders(self, snapshot: Dict[str, Any]):
        # Revisa órdenes SIM y llena si cruza best bid/ask
        pairs = snapshot.get("pairs", [])
        to_close = []
        for oid, o in list(self._open_orders.items()):
            if o.get("mode") != "SIM":
                continue
            sym = o["symbol"]
            par = next((p for p in pairs if p.get("symbol")==sym), None)
            if not par:
                continue
            best_ask = par.get("best_ask", 0.0)
            best_bid = par.get("best_bid", 0.0)
            if o["side"] == "buy":
                # Cancel if order price is not the nearest buy to best ask
                if best_bid and o["price"] < best_bid:
                    self._open_orders.pop(oid, None)
                    self._log_audit("CANCEL", sym, "buy not at top bid")
                    continue
                bid_qty = par.get("bid_top_qty", 0.0)
                ask_qty = par.get("ask_top_qty", 0.0)
                total_qty = bid_qty + ask_qty
                if total_qty > 0:
                    if bid_qty <= 0.1 * total_qty:
                        self._open_orders.pop(oid, None)
                        self._log_audit("CANCEL", sym, "bid support <=10%")
                        continue
                    # if bid_qty >=60% we simply continue monitoring
                if best_ask and o["price"] >= best_ask:
                    self._register_fill(o, fill_price=best_ask)
                    to_close.append(oid)
            elif o["side"] == "sell" and best_bid and o["price"] <= best_bid:
                self._register_fill(o, fill_price=best_bid)
                to_close.append(oid)
        for oid in to_close:
            self._open_orders.pop(oid, None)

    def _register_fill(self, order: Dict[str, Any], fill_price: float):
        sym = order["symbol"]
        side = order["side"]
        qty_usd = float(order["qty_usd"])
        qty_base = qty_usd / max(1e-12, fill_price)  # proxy
        pos = self._positions.setdefault(sym, {"qty": 0.0, "avg": 0.0})
        if side == "buy":
            new_qty = pos["qty"] + qty_base
            pos["avg"] = (pos["avg"]*pos["qty"] + qty_base*fill_price) / max(1e-12, new_qty)
            pos["qty"] = new_qty
        else:
            pos["qty"] = pos["qty"] - qty_base
        trade = {
            "id": order.get("id",""),
            "symbol": sym,
            "side": side,
            "price": fill_price,
            "qty_usd": qty_usd,
            "mode": order.get("mode","SIM"),
            "ts": int(time.time()*1000)
        }
        self._closed_orders.append(trade)
        self._log_audit("FILL", sym, f"{side.upper()} {qty_usd:.2f} USD @ {fill_price} ({order.get('mode')})")

    def _sim_mark_to_market(self, pairs: List[Dict[str, Any]]):
        pnl_usd = 0.0
        for p in pairs:
            sym = p["symbol"]
            mid = p.get("mid", 0.0)
            if sym in self._positions and mid:
                pos = self._positions[sym]
                qty = pos.get("qty", 0.0)
                avg = pos.get("avg", 0.0)
                pnl_usd += qty * (mid - avg)
        self.state.pnl_intraday_usd = pnl_usd
        notional = max(1.0, self.cfg.initial_balance_usd)
        self.state.pnl_intraday_percent = 100.0 * pnl_usd / notional

    # --------------------- Núcleo ---------------------
    def _find_candidates(self, snapshot: Dict[str, Any]) -> List[Dict[str, Any]]:
        """Marca todos los pares BTC como candidatos y registra el proceso."""
        self.ui_log(f"[ENGINE {self.name}] Buscando pares")
<<<<<<< HEAD
=======

>>>>>>> e4ce08b1
        cands: List[Dict[str, Any]] = []
        for p in snapshot.get("pairs", []):
            p["is_candidate"] = True
            cands.append(p)
<<<<<<< HEAD
=======
            
>>>>>>> e4ce08b1
        self.ui_log(f"[ENGINE {self.name}] Candidatos encontrados: {len(cands)}")
        return cands

    def build_snapshot(self) -> Dict[str, Any]:
        universe = self.exchange.fetch_universe(None)
        universe = list(dict.fromkeys(universe))[:200]
        pairs = self.exchange.fetch_top_metrics(universe)
        try:
            self.exchange.ensure_collector([p['symbol'] for p in pairs], interval_ms=800)
        except Exception:
            pass

        trends = self.exchange.fetch_trend_metrics([p['symbol'] for p in pairs])
        store = self.exchange.market_summary_for([pp['symbol'] for pp in pairs])
        for p in pairs:
            ms = store.get(p['symbol'], {})
            mid = ms.get('mid', p.get('mid', 0.0))
            p['mid'] = mid
            p['spread_pct'] = float(ms.get('spread_pct', 0.0))
            tr = trends.get(p['symbol'], {})
            features = {
                "imbalance": ms.get("imbalance", p.get("imbalance", 0.5)),
                "spread_abs": ms.get("spread_abs", abs(p.get("best_ask",0.0)-p.get("best_bid",0.0))),
                "pct_change_window": p.get("pct_change_window", 0.0),
                "depth_buy": ms.get("depth_buy", p.get("depth",{}).get("buy",0.0)),
                "depth_sell": ms.get("depth_sell", p.get("depth",{}).get("sell",0.0)),
                "best_bid_qty": ms.get("bid_top_qty", p.get("bid_top_qty",0.0)),
                "best_ask_qty": ms.get("ask_top_qty", p.get("ask_top_qty",0.0)),
                "trade_flow_buy_ratio": ms.get("trade_flow", {}).get("buy_ratio", p.get("trade_flow", {}).get("buy_ratio", 0.5)),
                "mid": p.get("mid", 0.0),
                "spread_bps": p.get("spread_bps", 0.0),
                "tick_price_bps": p.get("tick_price_bps", 8.0),
                "base_volume": p.get("depth", {}).get("buy", 0.0) + p.get("depth", {}).get("sell", 0.0),
                "micro_volatility": p.get("micro_volatility", 0.0),
                "trend_w": tr.get("trend_w", 0.0),
                "trend_d": tr.get("trend_d", 0.0),
                "trend_h": tr.get("trend_h", 0.0),
                "trend_m": tr.get("trend_m", 0.0),
                "weights": self.cfg.weights,
            }
            p['best_bid'] = ms.get('best_bid', p.get('best_bid', 0.0))
            p['best_ask'] = ms.get('best_ask', p.get('best_ask', 0.0))
            p['bid_top_qty'] = features['best_bid_qty']
            p['ask_top_qty'] = features['best_ask_qty']
            p['imbalance'] = features['imbalance']
            p['depth'] = {"buy": features['depth_buy'], "sell": features['depth_sell']}
            p["score"] = compute_score(features)
            tot = features['best_bid_qty'] + features['best_ask_qty']
            p['pressure'] = features['best_bid_qty']/tot if tot else 0.0
            p['flow'] = features.get('trade_flow_buy_ratio',0.5)
            p['trend_w'] = features['trend_w']
            p['trend_d'] = features['trend_d']
            p['trend_h'] = features['trend_h']
            p['trend_m'] = features['trend_m']
            p['depth_buy'] = features['depth_buy']
            p['depth_sell'] = features['depth_sell']
            p['momentum'] = abs(features.get('pct_change_window',0.0))
            p['spread_abs'] = features['spread_abs']
            p['micro_volatility'] = features['micro_volatility']

        pairs.sort(key=lambda x: (-x.get("score", 0.0), -x.get("edge_est_bps", 0.0)))
        pairs = pairs[: self.cfg.topN]

        try:
            _b = self.exchange.fetch_balances_summary()
            if _b:
                self.state.balance_usd = _b.get('balance_usd', self.state.balance_usd)
                self.state.balance_btc = _b.get('balance_btc', self.state.balance_btc)
        except Exception:
            pass
        if not self.state.balance_usd:
            self.state.balance_usd = max(self.state.balance_usd, 1000.0)
        self._sim_mark_to_market(pairs)

        # ---- Selección de candidatos ----
        candidates = self._find_candidates({
            "pairs": pairs,
            "config": {"fee_per_side": self.cfg.fee_per_side},
        })
        self.ui_log(
            f"[ENGINE {self.name}] Evaluados {len(pairs)} pares; {len(candidates)} candidatos"
        )
<<<<<<< HEAD
=======

>>>>>>> e4ce08b1
        snap = {
            "ts": int(time.time()*1000),
            "global_state": {
                **self.state.global_state_dict(),
                "latency_ws_ms": self.exchange.ws_latency_ms(),
            },
            "config": {
                "fee_per_side": self.cfg.fee_per_side,
                "opportunity_threshold_percent": self.cfg.opportunity_threshold_percent,
                "size_usd": self.cfg.size_usd_live if self.mode=="LIVE" else self.cfg.size_usd_sim,
                "max_cycles_per_pair_per_min": self.cfg.llm_max_actions_per_cycle,
                "weights": self.cfg.weights,
            },
            "pairs": pairs,
            "candidates": candidates,
            "pairs_all": pairs,
            "mode": self.mode,
            "engine_name": self.name,
            "open_orders": list(self._open_orders.values()),
            "closed_orders": list(self._closed_orders[-200:]),
            "market_store_summary": store,
            "reasons": list(self._last_reasons),
        }
        return snap
    def validate_actions(self, actions: List[Dict[str, Any]], snapshot: Dict[str, Any]) -> List[Dict[str, Any]]:
        out: List[Dict[str, Any]] = []
        thr = float(snapshot["config"]["opportunity_threshold_percent"]) * 100.0
        size_usd = float(snapshot["config"]["size_usd"])
        for a in actions:
            sym = a.get("symbol","")
            t = a.get("type","")
            price = float(a.get("price", 0.0) or 0.0)
            qty_usd = float(a.get("qty_usd", 0.0) or 0.0)
            if qty_usd <= 0.0 or qty_usd > size_usd:
                continue
            if "PLACE_" in t and price <= 0.0:
                continue
            par = next((p for p in snapshot["pairs"] if p.get("symbol")==sym), None)
            if not par:
                continue
            edge = float(par.get("edge_est_bps", 0.0))
            if edge < thr:
                continue
            out.append(a)
        return out
    def execute_actions(self, actions: List[Dict[str, Any]], snapshot: Dict[str, Any]):
        for a in actions:
            sym = a.get("symbol", "")
            t = a.get("type", "")
            price = float(a.get("price", 0.0) or 0.0)
            qty_usd = float(a.get("qty_usd", 0.0) or 0.0)

            if t == "PLACE_LIMIT_BUY":
                if self.mode == "SIM":
                    oid = self._sim_queue_limit(sym, price, qty_usd, side="buy")
                    self._log_audit("NEW", sym, f"SIM LIMIT BUY {qty_usd:.2f} USD @ {price} (oid {oid})")
                elif self.mode == "LIVE":
                    if not (self.state.live_confirmed and self.exchange.is_live_ready()):
                        self._last_reasons.append("LIVE bloqueado: falta Confirm LIVE o API keys.")
                        continue
                    try:
                        base, quote = sym.split("/")
                        quote_usd = self.exchange._quote_to_usd(quote)
                        base_usd_price = price * max(1e-12, quote_usd)
                        amount = qty_usd / max(1e-12, base_usd_price)
                        order = self.exchange.exchange.create_order(sym, "limit", "buy", amount, price, {})
                        oid = order.get("id", f"LIVE-{uuid.uuid4().hex[:8]}")
                        self._open_orders[oid] = {"id": oid, "symbol": sym, "price": price, "qty_usd": qty_usd, "side": "buy", "mode": "LIVE", "ts": int(time.time()*1000)}
                        self._log_audit("NEW", sym, f"LIVE LIMIT BUY {qty_usd:.2f} USD @ {price} (oid {oid})")
                    except Exception as e:
                        self._last_reasons.append(f"Error al crear orden LIVE BUY: {e}")

            elif t == "PLACE_LIMIT_SELL":
                if self.mode == "SIM":
                    oid = self._sim_queue_limit(sym, price, qty_usd, side="sell")
                    self._log_audit("NEW", sym, f"SIM LIMIT SELL {qty_usd:.2f} USD @ {price} (oid {oid})")
                elif self.mode == "LIVE":
                    if not (self.state.live_confirmed and self.exchange.is_live_ready()):
                        self._last_reasons.append("LIVE bloqueado: falta Confirm LIVE o API keys.")
                        continue
                    try:
                        base, quote = sym.split("/")
                        quote_usd = self.exchange._quote_to_usd(quote)
                        base_usd_price = price * max(1e-12, quote_usd)
                        amount = qty_usd / max(1e-12, base_usd_price)
                        order = self.exchange.exchange.create_order(sym, "limit", "sell", amount, price, {})
                        oid = order.get("id", f"LIVE-{uuid.uuid4().hex[:8]}")
                        self._open_orders[oid] = {"id": oid, "symbol": sym, "price": price, "qty_usd": qty_usd, "side": "sell", "mode": "LIVE", "ts": int(time.time()*1000)}
                        self._log_audit("NEW", sym, f"LIVE LIMIT SELL {qty_usd:.2f} USD @ {price} (oid {oid})")
                    except Exception as e:
                        self._last_reasons.append(f"Error al crear orden LIVE SELL: {e}")

            elif t == "CANCEL_ORDER":
                ref = a.get("ref_order_id")
                if ref:
                    if ref in self._open_orders:
                        self._open_orders.pop(ref, None)
                        self._log_audit("CANCEL", sym, f"Cancelada {ref} (SIM/LIVE cache)")
                    try:
                        self.exchange.exchange.cancel_order(ref, sym)
                    except Exception:
                        pass

            elif t == "MODIFY_ORDER":
                ref = a.get("ref_order_id")
                new_price = float(a.get("price", 0.0) or 0.0)
                if ref and new_price > 0.0:
                    if ref in self._open_orders:
                        o = self._open_orders[ref]
                        o["price"] = new_price
                        o["ts"] = int(time.time()*1000)
                        self._log_audit("MODIFY", sym, f"Modificada {ref} -> precio {new_price}")
                    try:
                        self.exchange.exchange.cancel_order(ref, sym)
                    except Exception:
                        pass
                    try:
                        cached = self._open_orders.get(ref, {"qty_usd": qty_usd, "side": "buy"})
                        side = cached.get("side", "buy")
                        base, quote = sym.split("/")
                        quote_usd = self.exchange._quote_to_usd(quote)
                        base_usd_price = new_price * max(1e-12, quote_usd)
                        amount = cached.get("qty_usd", qty_usd) / max(1e-12, base_usd_price)
                        order = self.exchange.exchange.create_order(sym, "limit", side, amount, new_price, {})
                        oid = order.get("id", f"LIVE-{uuid.uuid4().hex[:8]}")
                        self._open_orders[oid] = {"id": oid, "symbol": sym, "price": new_price, "qty_usd": cached.get("qty_usd", qty_usd), "side": side, "mode": "LIVE", "ts": int(time.time()*1000)}
                        self._log_audit("NEW", sym, f"LIVE REPLACE {side.upper()} {cached.get('qty_usd', qty_usd):.2f} @ {new_price} (oid {oid})")
                    except Exception as e:
                        self._last_reasons.append(f"Error al modificar LIVE: {e}")

            elif t == "CLOSE_POSITION_MARKET":
                par = next((p for p in snapshot["pairs"] if p.get("symbol")==sym), None)
                if par:
                    mid = float(par.get("mid", 0.0) or 0.0)
                    pos = self._positions.get(sym, {"qty": 0.0, "avg": 0.0})
                    qty = abs(pos.get("qty", 0.0))
                    if qty > 0 and mid > 0:
                        qty_usd_close = qty * mid
                        side = "sell" if pos.get("qty",0.0) > 0 else "buy"
                        self._register_fill({"symbol": sym, "side": side, "qty_usd": qty_usd_close, "mode":"SIM"}, fill_price=mid)
                        self._log_audit("CLOSE", sym, f"Cierre mercado SIM {side} {qty_usd_close:.2f} USD @ {mid}")

def _log_audit(self, event: str, sym: str, detail: str):
    # Asegura carpeta y tolera archivos bloqueados (Excel/AV)
    path = self._audit_file
    try:
        os.makedirs(os.path.dirname(path) or ".", exist_ok=True)
    except Exception:
        pass
    row = [int(time.time()*1000), event, sym, detail]
    for i in range(3):
        try:
            with open(path, "a", newline="", encoding="utf-8") as f:
                csv.writer(f).writerow(row)
            break
        except PermissionError:
            time.sleep(0.2 * (i+1))
            # fallback a archivo alternativo con timestamp si sigue bloqueado
            if i == 2:
                alt = os.path.splitext(path)[0] + f".{int(time.time()*1000)}.csv"
                try:
                    with open(alt, "a", newline="", encoding="utf-8") as f:
                        csv.writer(f).writerow(row)
                except Exception:
                    pass
                break
    

    def _compute_reasons(self, actions: List[Dict[str, Any]], snapshot: Dict[str, Any], candidates: List[Dict[str, Any]] = None, open_count: int = 0) -> List[str]:
        candidates = candidates or []
        reasons: List[str] = []
        if self.mode == "LIVE" and not self.state.live_confirmed:
            reasons.append("No LIVE: Confirm LIVE está en OFF.")
        if self.mode == "LIVE" and not self.exchange.is_live_ready():
            reasons.append("No LIVE: faltan API keys de Binance.")
        if not candidates and open_count == 0:
            reasons.append("Sin candidatos (1 sat ≤ 2× comisión) y sin órdenes abiertas; no llamo al LLM.")
        if not actions and (candidates or open_count):
            reasons.append("LLM no propuso acciones (tick/comisión insuficiente o timeout).")
        if snapshot.get("pairs") == []:
            reasons.append("No hay pares disponibles en el universo */BTC.")
        return reasons

    def _should_call_llm(self) -> bool:
        now = time.monotonic()
        if (now - self._last_loop_ts) * 1000.0 >= self.cfg.llm_call_interval_ms:
            self._last_loop_ts = now
            return True
        return False

    def run(self):
        try:
            greet_msg = self.llm.greet("hola")
            if greet_msg:
                self.ui_log(f"[LLM] {greet_msg}")
                self._last_reasons = [f"LLM: {greet_msg}"]
        except Exception:
            pass
        while not self.is_stopped():
            try:
                snapshot = self.build_snapshot()
                self.ui_push_snapshot(snapshot)
                self._try_fill_sim_orders(snapshot)

                open_count = len(snapshot.get("open_orders", []))
                candidates = snapshot.get("candidates", [])

                do_call = False
                if not self._first_call_done and (open_count > 0 or len(candidates) > 0):
                    do_call = True
                    self._first_call_done = True
                    self._last_loop_ts = time.monotonic()

                if not do_call and (open_count > 0 or len(candidates) > 0):
                    do_call = self._should_call_llm()

                if do_call:
                    self.ui_log(
                        f"[ENGINE {self.name}] Enviando snapshot al LLM ({len(candidates)} candidatos, {open_count} órdenes abiertas)"
                    )
                else:
                    if not candidates:
                        self.ui_log(f"[ENGINE {self.name}] Skip LLM: no hay pares buenos")
                    if open_count == 0:
                        self.ui_log(f"[ENGINE {self.name}] Skip LLM: no hay órdenes abiertas")

                                # Autotrade (sin LLM) si hay buenas condiciones
                now_ms = time.time()*1000
                if candidates and (now_ms - self._last_auto_ts) > 1500:
                    top = candidates[0]
                    sym = top.get('symbol')
                    price = float(top.get('best_ask') or top.get('mid') or 0.0)
                    if price > 0:
                        usd = self.cfg.size_usd_sim if self.mode=="SIM" else self.cfg.size_usd_live
                        # Coloca LIMIT BUY
                        self.execute_actions([{"symbol": sym, "type": "PLACE_LIMIT_BUY", "price": price, "qty_usd": usd}], snapshot)
                        self._last_auto_ts = now_ms

                actions: List[Dict[str, Any]] = []
                greet_msg = ""
                if do_call:
                    try:
                        greet_msg = self.llm.greet("hola")
                        if greet_msg:
                            self.ui_log(f"[LLM] {greet_msg}")
                    except Exception:
                        greet_msg = ""

                    llm_out = self.llm.propose_actions({
                        **snapshot,
                        "config": {**snapshot["config"], "max_actions_per_cycle": self.cfg.llm_max_actions_per_cycle},
                    })
                    patch_code = llm_out.get("patch") or llm_out.get("patch_code")
                    if patch_code:
                        self.apply_llm_patch(str(patch_code))
                    actions = llm_out.get("actions", [])

                valid = self.validate_actions(actions, snapshot)
                if valid:
                    self.execute_actions(valid, snapshot)
                    self._last_reasons = []
                else:
                    self._last_reasons = self._compute_reasons(actions, snapshot, candidates, open_count)
                    for r in self._last_reasons:
                        self.ui_log(f"[ENGINE {self.name}] {r}")

                if greet_msg:
                    self._last_reasons.append(f"LLM: {greet_msg}")

                # Empuja estado nuevo
                self.ui_push_snapshot(self.build_snapshot())

            except Exception as e:
                self._log_audit("ERROR", "-", str(e))

            time.sleep(0.25)


    def _ensure_logs_dir(self):
        import os
        self._logs_dir = getattr(self, "_logs_dir", None)
        if not self._logs_dir:
            self._logs_dir = os.path.join(os.getcwd(), "logs")
            os.makedirs(self._logs_dir, exist_ok=True)
        return self._logs_dir

    def _save_snapshot_jsonl(self, snapshot: dict):
        try:
            import json, time, os
            d = self._ensure_logs_dir()
            path = os.path.join(d, "snapshots.jsonl")
            with open(path, "a", encoding="utf-8") as f:
                f.write(json.dumps(snapshot, ensure_ascii=False) + "\n")
        except Exception:
            pass

    def _write_llm_context_files(self, snapshot: dict):
        """
        Escribe ficheros de contexto para el LLM: últimos candidatos, órdenes y resumen de market store.
        """
        try:
            import json, os, time
            d = self._ensure_logs_dir()
            ts = int(time.time()*1000)
            ctx = {
                "ts": ts,
                "engine": getattr(self, "name", ""),
                "candidates": snapshot.get("pairs", []),
                "orders_open": snapshot.get("open_orders", []),
                "orders_closed": snapshot.get("closed_orders", []),
                "market_store_summary": snapshot.get("market_store_summary", {}),
                "global_state": snapshot.get("global_state", {}),
            }
            with open(os.path.join(d, "llm_context_latest.json"), "w", encoding="utf-8") as f:
                json.dump(ctx, f, ensure_ascii=False, indent=2)
        except Exception:
            pass<|MERGE_RESOLUTION|>--- conflicted
+++ resolved
@@ -35,15 +35,8 @@
         self._last_reasons: List[str] = []
         self._first_call_done: bool = False
         self._last_auto_ts: float = 0.0
-<<<<<<< HEAD
-
         self._patch_history: List[tuple[Dict[str, Any], str]] = []
         self._last_patch_code: str = ""
-=======
-        self._patch_history: List[tuple[Dict[str, Any], str]] = []
-        self._last_patch_code: str = ""
-
->>>>>>> e4ce08b1
 
         os.makedirs(self.cfg.log_dir, exist_ok=True)
         self._audit_file = os.path.join(self.cfg.log_dir, "audit.csv")
@@ -175,18 +168,12 @@
     def _find_candidates(self, snapshot: Dict[str, Any]) -> List[Dict[str, Any]]:
         """Marca todos los pares BTC como candidatos y registra el proceso."""
         self.ui_log(f"[ENGINE {self.name}] Buscando pares")
-<<<<<<< HEAD
-=======
-
->>>>>>> e4ce08b1
+
         cands: List[Dict[str, Any]] = []
         for p in snapshot.get("pairs", []):
             p["is_candidate"] = True
             cands.append(p)
-<<<<<<< HEAD
-=======
-            
->>>>>>> e4ce08b1
+
         self.ui_log(f"[ENGINE {self.name}] Candidatos encontrados: {len(cands)}")
         return cands
 
@@ -269,10 +256,7 @@
         self.ui_log(
             f"[ENGINE {self.name}] Evaluados {len(pairs)} pares; {len(candidates)} candidatos"
         )
-<<<<<<< HEAD
-=======
-
->>>>>>> e4ce08b1
+
         snap = {
             "ts": int(time.time()*1000),
             "global_state": {
