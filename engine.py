--- conflicted
+++ resolved
@@ -141,19 +141,12 @@
         for p in snapshot.get("pairs", []):
             p["is_candidate"] = True
             cands.append(p)
-<<<<<<< HEAD
-=======
-
->>>>>>> 47ae5897
+
         self.ui_log(f"[ENGINE {self.name}] Candidatos encontrados: {len(cands)}")
         return cands
 
     def build_snapshot(self) -> Dict[str, Any]:
-<<<<<<< HEAD
         universe = [u for u in self.exchange.fetch_universe("BTC") if u.endswith("/BTC")]
-=======
-        universe = self.exchange.fetch_universe("BTC")
->>>>>>> 47ae5897
         universe = list(dict.fromkeys(universe))[:200]
         pairs = self.exchange.fetch_top_metrics(universe)
         try:
@@ -219,10 +212,7 @@
         self.ui_log(
             f"[ENGINE {self.name}] Evaluados {len(pairs)} pares; {len(candidates)} candidatos"
         )
-<<<<<<< HEAD
-=======
-
->>>>>>> 47ae5897
+        
         snap = {
             "ts": int(time.time()*1000),
             "global_state": {
