--- conflicted
+++ resolved
@@ -35,10 +35,6 @@
         self._last_reasons: List[str] = []
         self._first_call_done: bool = False
         self._last_auto_ts: float = 0.0
-<<<<<<< HEAD
-
-=======
->>>>>>> c419e960
         self._patch_history: List[tuple[Dict[str, Any], str]] = []
         self._last_patch_code: str = ""
 
@@ -170,30 +166,16 @@
 
     # --------------------- Núcleo ---------------------
     def _find_candidates(self, snapshot: Dict[str, Any]) -> List[Dict[str, Any]]:
-<<<<<<< HEAD
         """Marca todos los pares BTC como candidatos."""
-=======
-        """Marca todos los pares BTC como candidatos y registra el proceso."""
-        self.ui_log(f"[ENGINE {self.name}] Buscando pares")
-
->>>>>>> c419e960
+
         cands: List[Dict[str, Any]] = []
         for p in snapshot.get("pairs", []):
             p["is_candidate"] = True
             cands.append(p)
-<<<<<<< HEAD
         return cands
 
     def build_snapshot(self) -> Dict[str, Any]:
         universe = self.exchange.fetch_universe("BTC")
-=======
-
-        self.ui_log(f"[ENGINE {self.name}] Candidatos encontrados: {len(cands)}")
-        return cands
-
-    def build_snapshot(self) -> Dict[str, Any]:
-        universe = self.exchange.fetch_universe(None)
->>>>>>> c419e960
         universe = list(dict.fromkeys(universe))[:200]
         pairs = self.exchange.fetch_top_metrics(universe)
         try:
@@ -271,10 +253,7 @@
         self.ui_log(
             f"[ENGINE {self.name}] Evaluados {len(pairs)} pares; {len(candidates)} candidatos"
         )
-<<<<<<< HEAD
-=======
-
->>>>>>> c419e960
+
         snap = {
             "ts": int(time.time()*1000),
             "global_state": {
