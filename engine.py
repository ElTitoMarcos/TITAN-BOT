--- conflicted
+++ resolved
@@ -35,10 +35,6 @@
         self._last_reasons: List[str] = []
         self._first_call_done: bool = False
         self._last_auto_ts: float = 0.0
-<<<<<<< HEAD
-
-=======
->>>>>>> c1d560e9
         self._patch_history: List[tuple[Dict[str, Any], str]] = []
         self._last_patch_code: str = ""
 
@@ -171,10 +167,7 @@
     # --------------------- Núcleo ---------------------
     def _find_candidates(self, snapshot: Dict[str, Any]) -> List[Dict[str, Any]]:
         """Marca todos los pares BTC como candidatos."""
-<<<<<<< HEAD
-=======
-
->>>>>>> c1d560e9
+
         cands: List[Dict[str, Any]] = []
         for p in snapshot.get("pairs", []):
             p["is_candidate"] = True
@@ -182,11 +175,7 @@
         return cands
 
     def build_snapshot(self) -> Dict[str, Any]:
-<<<<<<< HEAD
         universe = [s for s in self.exchange.fetch_universe("BTC") if s.endswith("/BTC")]
-=======
-        universe = self.exchange.fetch_universe("BTC")
->>>>>>> c1d560e9
         universe = list(dict.fromkeys(universe))[:200]
         pairs = self.exchange.fetch_top_metrics(universe)
         try:
@@ -264,10 +253,7 @@
         self.ui_log(
             f"[ENGINE {self.name}] Evaluados {len(pairs)} pares; {len(candidates)} candidatos"
         )
-<<<<<<< HEAD
-=======
-
->>>>>>> c1d560e9
+
         snap = {
             "ts": int(time.time()*1000),
             "global_state": {
