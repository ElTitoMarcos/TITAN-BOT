--- conflicted
+++ resolved
@@ -36,10 +36,6 @@
         self._last_reasons: List[str] = []
         self._first_call_done: bool = False
         self._last_auto_ts: float = 0.0
-<<<<<<< HEAD
-
-=======
->>>>>>> be966c46
         self._patch_history: List[tuple[Dict[str, Any], str]] = []
         self._last_patch_code: str = ""
 
@@ -85,38 +81,6 @@
             else:
                 setattr(self, k, v)
         self.ui_log("[LLM PATCH] revertido")
-<<<<<<< HEAD
-=======
-
-    # --------------------- Patches LLM ---------------------
-    def apply_llm_patch(self, code: str):
-        backup: Dict[str, Any] = {}
-        local_ns: Dict[str, Any] = {}
-        try:
-            exec(code, {}, local_ns)
-            for k, v in local_ns.items():
-                backup[k] = getattr(self, k, None)
-                setattr(self, k, v)
-            self._patch_history.append((backup, code))
-            self._last_patch_code = code
-            self.ui_log(f"[LLM PATCH] aplicado: {list(local_ns.keys())}")
-        except Exception as e:
-            self.ui_log(f"[LLM PATCH] error: {e}")
-
-    def revert_last_patch(self):
-        if not self._patch_history:
-            return
-        backup, _ = self._patch_history.pop()
-        for k, v in backup.items():
-            if v is None:
-                try:
-                    delattr(self, k)
-                except Exception:
-                    pass
-            else:
-                setattr(self, k, v)
-        self.ui_log("[LLM PATCH] revertido")
->>>>>>> be966c46
 
     # --------------------- Helpers simulación ---------------------
     def _sim_queue_limit(self, sym: str, price: float, qty_usd: float, side: str) -> str:
@@ -205,10 +169,6 @@
     # --------------------- Núcleo ---------------------
     def _find_candidates(self, snapshot: Dict[str, Any]) -> List[Dict[str, Any]]:
         """Marca todos los pares BTC como candidatos."""
-<<<<<<< HEAD
-=======
-
->>>>>>> be966c46
         cands: List[Dict[str, Any]] = []
         for p in snapshot.get("pairs", []):
             p["is_candidate"] = True
@@ -294,10 +254,6 @@
         self.ui_log(
             f"[ENGINE {self.name}] Evaluados {len(pairs)} pares; {len(candidates)} candidatos"
         )
-<<<<<<< HEAD
-=======
-
->>>>>>> be966c46
         snap = {
             "ts": int(time.time()*1000),
             "global_state": {
