--- conflicted
+++ resolved
@@ -191,11 +191,7 @@
             "pairs": pairs,
             "config": {"fee_per_side": self.cfg.fee_per_side},
         })
-<<<<<<< HEAD
-=======
-        if not candidates:
-            candidates = pairs[:5]
->>>>>>> ef79d688
+        
         self.ui_log(f"[ENGINE {self.name}] Evaluados {len(pairs)} pares; {len(candidates)} candidatos")
         snap = {
             "ts": int(time.time()*1000),
