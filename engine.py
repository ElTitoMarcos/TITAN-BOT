--- conflicted
+++ resolved
@@ -36,10 +36,6 @@
         self._last_reasons: List[str] = []
         self._first_call_done: bool = False
         self._last_auto_ts: float = 0.0
-<<<<<<< HEAD
-
-=======
->>>>>>> b12ed154
         self._patch_history: List[tuple[Dict[str, Any], str]] = []
         self._last_patch_code: str = ""
 
@@ -202,10 +198,7 @@
     # --------------------- Núcleo ---------------------
     def _find_candidates(self, snapshot: Dict[str, Any]) -> List[Dict[str, Any]]:
         """Marca todos los pares BTC como candidatos."""
-<<<<<<< HEAD
-=======
-
->>>>>>> b12ed154
+
         cands: List[Dict[str, Any]] = []
         for p in snapshot.get("pairs", []):
             p["is_candidate"] = True
@@ -291,10 +284,7 @@
         self.ui_log(
             f"[ENGINE {self.name}] Evaluados {len(pairs)} pares; {len(candidates)} candidatos"
         )
-<<<<<<< HEAD
-=======
-
->>>>>>> b12ed154
+
         snap = {
             "ts": int(time.time()*1000),
             "global_state": {
