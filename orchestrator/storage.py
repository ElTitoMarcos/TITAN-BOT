"""SQLite-backed persistence layer for the orchestrator."""
from __future__ import annotations

import json
import sqlite3
import threading
from datetime import datetime
from pathlib import Path
from typing import Any, Dict, List, Optional

from .models import BotConfig, BotStats, SupervisorEvent

DB_FILENAME = "titanbot.db"

<<<<<<< HEAD

class SQLiteStorage:
    """Persist data from supervisors and runners into SQLite."""

    def __init__(self, db_path: Optional[str] = None) -> None:
        self.db_path = db_path or DB_FILENAME
        # allow cross-thread usage (UI thread spawns supervisor thread)
        self.conn = sqlite3.connect(self.db_path, check_same_thread=False)
        self.conn.row_factory = sqlite3.Row
        self._lock = threading.Lock()
        self._init_db()

=======
class SQLiteStorage:
    """Persist data from supervisors and runners into SQLite."""

    def __init__(self, db_path: Optional[str] = None) -> None:
        self.db_path = db_path or DB_FILENAME
        # allow cross-thread usage (UI thread spawns supervisor thread)
        self.conn = sqlite3.connect(self.db_path, check_same_thread=False)
        self.conn.row_factory = sqlite3.Row
        self._lock = threading.Lock()
        self._init_db()

>>>>>>> 9d4cd110
    # ------------------------------------------------------------------
    def _init_db(self) -> None:
        """Create tables if they do not yet exist."""
        schema_path = Path(__file__).resolve().parent.parent / "schema.sql"
        with open(schema_path, "r", encoding="utf-8") as fh:
            self.conn.executescript(fh.read())
        self.conn.commit()

    # ------------------------------------------------------------------
    # Events
    def append_event(self, event: SupervisorEvent) -> None:
        with self._lock, self.conn:
            self.conn.execute(
                """
                INSERT INTO events (ts, level, scope, bot_id, cycle_id, message, payload_json)
                VALUES (?, ?, ?, ?, ?, ?, ?)
                """,
                (
                    event.ts.isoformat(),
                    event.level,
                    event.scope,
                    event.bot_id,
                    event.cycle,
                    event.message,
                    json.dumps(event.payload) if event.payload else None,
                ),
            )
<<<<<<< HEAD

    def get_events(self, cycle: Optional[int] = None) -> List[SupervisorEvent]:
        query = "SELECT ts, level, scope, bot_id, cycle_id, message, payload_json FROM events"
        params: List[Any] = []
        if cycle is not None:
            query += " WHERE cycle_id = ?"
            params.append(cycle)
        with self._lock:
            rows = self.conn.execute(query, params).fetchall()
=======

    def get_events(self, cycle: Optional[int] = None) -> List[SupervisorEvent]:
        query = "SELECT ts, level, scope, bot_id, cycle_id, message, payload_json FROM events"
        params: List[Any] = []
        if cycle is not None:
            query += " WHERE cycle_id = ?"
            params.append(cycle)
        with self._lock:
            rows = self.conn.execute(query, params).fetchall()

>>>>>>> 9d4cd110
        events = []
        for row in rows:
            payload = json.loads(row["payload_json"]) if row["payload_json"] else None
            events.append(
                SupervisorEvent(
                    ts=datetime.fromisoformat(row["ts"]),
                    level=row["level"],
                    scope=row["scope"],
                    cycle=row["cycle_id"],
                    bot_id=row["bot_id"],
                    message=row["message"],
                    payload=payload,
                )
            )
        return events

    # ------------------------------------------------------------------
    # Bots
    def save_bot(self, bot_config: BotConfig) -> None:
        with self._lock, self.conn:
            self.conn.execute(
                """
                INSERT INTO bots (bot_id, cycle_id, name, seed_parent, mutations_json, created_at)
                VALUES (?, ?, ?, ?, ?, CURRENT_TIMESTAMP)
                ON CONFLICT(bot_id) DO UPDATE SET
                    cycle_id=excluded.cycle_id,
                    name=excluded.name,
                    seed_parent=excluded.seed_parent,
                    mutations_json=excluded.mutations_json
                """,
                (
                    bot_config.id,
                    bot_config.cycle,
                    bot_config.name,
                    bot_config.seed_parent,
                    json.dumps(bot_config.mutations),
                ),
            )

    def get_bot(self, bot_id: int) -> Optional[BotConfig]:
        with self._lock:
            row = self.conn.execute(
                "SELECT bot_id, cycle_id, name, seed_parent, mutations_json FROM bots WHERE bot_id = ?",
                (bot_id,),
            ).fetchone()
        if row is None:
            return None
        return BotConfig(
            id=row["bot_id"],
            cycle=row["cycle_id"],
            name=row["name"],
            mutations=json.loads(row["mutations_json"]) if row["mutations_json"] else {},
            seed_parent=row["seed_parent"],
        )

    def iter_bots(self) -> List[BotConfig]:
        """Return all stored bot configurations."""
        with self._lock:
            rows = self.conn.execute(
                "SELECT bot_id, cycle_id, name, seed_parent, mutations_json FROM bots"
            ).fetchall()
        bots: List[BotConfig] = []
        for r in rows:
            bots.append(
                BotConfig(
                    id=r["bot_id"],
                    cycle=r["cycle_id"],
                    name=r["name"],
                    mutations=json.loads(r["mutations_json"]) if r["mutations_json"] else {},
                    seed_parent=r["seed_parent"],
                )
            )
        return bots
<<<<<<< HEAD

    def get_cycle_winner(self, cycle_id: int) -> Optional[int]:
        """Return winner bot id for a given cycle if stored."""
        with self._lock:
            row = self.conn.execute(
                "SELECT winner_bot_id FROM cycles WHERE cycle_id = ?", (cycle_id,)
            ).fetchone()
        if row is None:
            return None
        return row["winner_bot_id"] if row["winner_bot_id"] is not None else None

=======

    def get_cycle_winner(self, cycle_id: int) -> Optional[int]:
        """Return winner bot id for a given cycle if stored."""
        with self._lock:
            row = self.conn.execute(
                "SELECT winner_bot_id FROM cycles WHERE cycle_id = ?", (cycle_id,)
            ).fetchone()
        if row is None:
            return None
        return row["winner_bot_id"] if row["winner_bot_id"] is not None else None

>>>>>>> 9d4cd110
    # ------------------------------------------------------------------
    # Bot stats
    def save_bot_stats(self, stats: BotStats) -> None:
        with self._lock, self.conn:
            self.conn.execute(
                """
                INSERT INTO bot_stats (
                    bot_id, cycle_id, orders, pnl, pnl_pct, runtime_s, wins, losses, updated_at
                ) VALUES (?, ?, ?, ?, ?, ?, ?, ?, CURRENT_TIMESTAMP)
                ON CONFLICT(bot_id, cycle_id) DO UPDATE SET
                    orders=excluded.orders,
                    pnl=excluded.pnl,
                    pnl_pct=excluded.pnl_pct,
                    runtime_s=excluded.runtime_s,
                    wins=excluded.wins,
                    losses=excluded.losses,
                    updated_at=CURRENT_TIMESTAMP
                """,
                (
                    stats.bot_id,
                    stats.cycle,
                    stats.orders,
                    stats.pnl,
                    stats.pnl_pct,
                    stats.runtime_s,
                    stats.wins,
                    stats.losses,
                ),
            )
<<<<<<< HEAD

    def get_bot_stats(self, bot_id: int, cycle: Optional[int] = None) -> Optional[BotStats]:
        query = (
            "SELECT bot_id, cycle_id, orders, pnl, pnl_pct, runtime_s, wins, losses "
            "FROM bot_stats WHERE bot_id = ?"
        )
        params: List[Any] = [bot_id]
        if cycle is not None:
            query += " AND cycle_id = ?"
            params.append(cycle)
        query += " ORDER BY cycle_id DESC LIMIT 1"
        with self._lock:
            row = self.conn.execute(query, params).fetchone()
        if row is None:
            return None
        return BotStats(
            bot_id=row["bot_id"],
            cycle=row["cycle_id"],
            orders=row["orders"],
            pnl=row["pnl"],
            pnl_pct=row["pnl_pct"],
            runtime_s=row["runtime_s"],
            wins=row["wins"],
            losses=row["losses"],
        )

    def iter_stats(self, cycle: Optional[int] = None) -> List[BotStats]:
        query = "SELECT bot_id, cycle_id, orders, pnl, pnl_pct, runtime_s, wins, losses FROM bot_stats"
        params: List[Any] = []
        if cycle is not None:
            query += " WHERE cycle_id = ?"
            params.append(cycle)
        with self._lock:
            rows = self.conn.execute(query, params).fetchall()
        return [
            BotStats(
                bot_id=r["bot_id"],
                cycle=r["cycle_id"],
                orders=r["orders"],
                pnl=r["pnl"],
                pnl_pct=r["pnl_pct"],
                runtime_s=r["runtime_s"],
                wins=r["wins"],
                losses=r["losses"],
            )
            for r in rows
        ]

    # ------------------------------------------------------------------
    # Orders
    _ORDER_COLS = [
        "order_id",
        "bot_id",
        "cycle_id",
        "symbol",
        "side",
        "qty",
        "price",
        "fee_asset",
        "fee_amount",
        "ts",
        "status",
        "pnl",
        "pnl_pct",
        "notes",
        "raw_json",
        "expected_profit_ticks",
        "actual_profit_ticks",
        "spread_ticks",
        "imbalance_pct",
        "top3_depth",
        "book_hash",
        "latency_ms",
        "cancel_replace_count",
        "time_in_force",
        "hold_time_s",
    ]

=======

    def get_bot_stats(self, bot_id: int, cycle: Optional[int] = None) -> Optional[BotStats]:
        query = (
            "SELECT bot_id, cycle_id, orders, pnl, pnl_pct, runtime_s, wins, losses "
            "FROM bot_stats WHERE bot_id = ?"
        )
        params: List[Any] = [bot_id]
        if cycle is not None:
            query += " AND cycle_id = ?"
            params.append(cycle)
        query += " ORDER BY cycle_id DESC LIMIT 1"
        with self._lock:
            row = self.conn.execute(query, params).fetchone()
        if row is None:
            return None
        return BotStats(
            bot_id=row["bot_id"],
            cycle=row["cycle_id"],
            orders=row["orders"],
            pnl=row["pnl"],
            pnl_pct=row["pnl_pct"],
            runtime_s=row["runtime_s"],
            wins=row["wins"],
            losses=row["losses"],
        )

    def iter_stats(self, cycle: Optional[int] = None) -> List[BotStats]:
        query = "SELECT bot_id, cycle_id, orders, pnl, pnl_pct, runtime_s, wins, losses FROM bot_stats"
        params: List[Any] = []
        if cycle is not None:
            query += " WHERE cycle_id = ?"
            params.append(cycle)
        with self._lock:
            rows = self.conn.execute(query, params).fetchall()
        return [
            BotStats(
                bot_id=r["bot_id"],
                cycle=r["cycle_id"],
                orders=r["orders"],
                pnl=r["pnl"],
                pnl_pct=r["pnl_pct"],
                runtime_s=r["runtime_s"],
                wins=r["wins"],
                losses=r["losses"],
            )
            for r in rows
        ]

    # ------------------------------------------------------------------
    # Orders
    _ORDER_COLS = [
        "order_id",
        "bot_id",
        "cycle_id",
        "symbol",
        "side",
        "qty",
        "price",
        "fee_asset",
        "fee_amount",
        "ts",
        "status",
        "pnl",
        "pnl_pct",
        "notes",
        "raw_json",
        "expected_profit_ticks",
        "actual_profit_ticks",
        "spread_ticks",
        "imbalance_pct",
        "top3_depth",
        "book_hash",
        "latency_ms",
        "cancel_replace_count",
        "time_in_force",
        "hold_time_s",
    ]

>>>>>>> 9d4cd110
    def save_order(self, order: Dict[str, Any]) -> None:
        values = [order.get(col) for col in self._ORDER_COLS]
        placeholders = ",".join(["?"] * len(self._ORDER_COLS))
        cols = ",".join(self._ORDER_COLS)
        with self._lock, self.conn:
            self.conn.execute(
                f"INSERT OR REPLACE INTO orders ({cols}) VALUES ({placeholders})",
                values,
            )

    def iter_orders(
        self, cycle: Optional[int] = None, bot_id: Optional[int] = None
    ) -> List[Dict[str, Any]]:
        query = f"SELECT {', '.join(self._ORDER_COLS)} FROM orders"
        params: List[Any] = []
        clauses: List[str] = []
        if cycle is not None:
            clauses.append("cycle_id = ?")
            params.append(cycle)
        if bot_id is not None:
            clauses.append("bot_id = ?")
            params.append(bot_id)
        if clauses:
            query += " WHERE " + " AND ".join(clauses)
        with self._lock:
            rows = self.conn.execute(query, params).fetchall()
        return [dict(r) for r in rows]

    # ------------------------------------------------------------------
    # Cycles
    def save_cycle_summary(self, cycle: int, summary: Dict[str, Any]) -> None:
        started_at = summary.get("started_at")
        finished_at = summary.get("finished_at")
        winner_bot_id = summary.get("winner_bot_id")
        winner_reason = summary.get("winner_reason")
        with self._lock, self.conn:
            self.conn.execute(
                """
                INSERT INTO cycles (cycle_id, started_at, finished_at, winner_bot_id, winner_reason)
                VALUES (?, ?, ?, ?, ?)
                ON CONFLICT(cycle_id) DO UPDATE SET
                    started_at=COALESCE(excluded.started_at, cycles.started_at),
                    finished_at=COALESCE(excluded.finished_at, cycles.finished_at),
                    winner_bot_id=excluded.winner_bot_id,
                    winner_reason=excluded.winner_reason
                """,
                (cycle, started_at, finished_at, winner_bot_id, winner_reason),
            )

    def get_cycle_summary(self, cycle: int) -> Optional[Dict[str, Any]]:
        with self._lock:
            row = self.conn.execute(
                "SELECT cycle_id, started_at, finished_at, winner_bot_id, winner_reason FROM cycles WHERE cycle_id = ?",
                (cycle,),
            ).fetchone()
<<<<<<< HEAD
=======

>>>>>>> 9d4cd110
        if row is None:
            return None
        return dict(row)

    # ------------------------------------------------------------------
    def close(self) -> None:
        with self._lock:
            self.conn.close()<|MERGE_RESOLUTION|>--- conflicted
+++ resolved
@@ -11,8 +11,6 @@
 from .models import BotConfig, BotStats, SupervisorEvent
 
 DB_FILENAME = "titanbot.db"
-
-<<<<<<< HEAD
 
 class SQLiteStorage:
     """Persist data from supervisors and runners into SQLite."""
@@ -25,19 +23,6 @@
         self._lock = threading.Lock()
         self._init_db()
 
-=======
-class SQLiteStorage:
-    """Persist data from supervisors and runners into SQLite."""
-
-    def __init__(self, db_path: Optional[str] = None) -> None:
-        self.db_path = db_path or DB_FILENAME
-        # allow cross-thread usage (UI thread spawns supervisor thread)
-        self.conn = sqlite3.connect(self.db_path, check_same_thread=False)
-        self.conn.row_factory = sqlite3.Row
-        self._lock = threading.Lock()
-        self._init_db()
-
->>>>>>> 9d4cd110
     # ------------------------------------------------------------------
     def _init_db(self) -> None:
         """Create tables if they do not yet exist."""
@@ -65,7 +50,6 @@
                     json.dumps(event.payload) if event.payload else None,
                 ),
             )
-<<<<<<< HEAD
 
     def get_events(self, cycle: Optional[int] = None) -> List[SupervisorEvent]:
         query = "SELECT ts, level, scope, bot_id, cycle_id, message, payload_json FROM events"
@@ -75,18 +59,7 @@
             params.append(cycle)
         with self._lock:
             rows = self.conn.execute(query, params).fetchall()
-=======
-
-    def get_events(self, cycle: Optional[int] = None) -> List[SupervisorEvent]:
-        query = "SELECT ts, level, scope, bot_id, cycle_id, message, payload_json FROM events"
-        params: List[Any] = []
-        if cycle is not None:
-            query += " WHERE cycle_id = ?"
-            params.append(cycle)
-        with self._lock:
-            rows = self.conn.execute(query, params).fetchall()
-
->>>>>>> 9d4cd110
+
         events = []
         for row in rows:
             payload = json.loads(row["payload_json"]) if row["payload_json"] else None
@@ -160,7 +133,6 @@
                 )
             )
         return bots
-<<<<<<< HEAD
 
     def get_cycle_winner(self, cycle_id: int) -> Optional[int]:
         """Return winner bot id for a given cycle if stored."""
@@ -172,19 +144,6 @@
             return None
         return row["winner_bot_id"] if row["winner_bot_id"] is not None else None
 
-=======
-
-    def get_cycle_winner(self, cycle_id: int) -> Optional[int]:
-        """Return winner bot id for a given cycle if stored."""
-        with self._lock:
-            row = self.conn.execute(
-                "SELECT winner_bot_id FROM cycles WHERE cycle_id = ?", (cycle_id,)
-            ).fetchone()
-        if row is None:
-            return None
-        return row["winner_bot_id"] if row["winner_bot_id"] is not None else None
-
->>>>>>> 9d4cd110
     # ------------------------------------------------------------------
     # Bot stats
     def save_bot_stats(self, stats: BotStats) -> None:
@@ -214,7 +173,6 @@
                     stats.losses,
                 ),
             )
-<<<<<<< HEAD
 
     def get_bot_stats(self, bot_id: int, cycle: Optional[int] = None) -> Optional[BotStats]:
         query = (
@@ -293,86 +251,6 @@
         "hold_time_s",
     ]
 
-=======
-
-    def get_bot_stats(self, bot_id: int, cycle: Optional[int] = None) -> Optional[BotStats]:
-        query = (
-            "SELECT bot_id, cycle_id, orders, pnl, pnl_pct, runtime_s, wins, losses "
-            "FROM bot_stats WHERE bot_id = ?"
-        )
-        params: List[Any] = [bot_id]
-        if cycle is not None:
-            query += " AND cycle_id = ?"
-            params.append(cycle)
-        query += " ORDER BY cycle_id DESC LIMIT 1"
-        with self._lock:
-            row = self.conn.execute(query, params).fetchone()
-        if row is None:
-            return None
-        return BotStats(
-            bot_id=row["bot_id"],
-            cycle=row["cycle_id"],
-            orders=row["orders"],
-            pnl=row["pnl"],
-            pnl_pct=row["pnl_pct"],
-            runtime_s=row["runtime_s"],
-            wins=row["wins"],
-            losses=row["losses"],
-        )
-
-    def iter_stats(self, cycle: Optional[int] = None) -> List[BotStats]:
-        query = "SELECT bot_id, cycle_id, orders, pnl, pnl_pct, runtime_s, wins, losses FROM bot_stats"
-        params: List[Any] = []
-        if cycle is not None:
-            query += " WHERE cycle_id = ?"
-            params.append(cycle)
-        with self._lock:
-            rows = self.conn.execute(query, params).fetchall()
-        return [
-            BotStats(
-                bot_id=r["bot_id"],
-                cycle=r["cycle_id"],
-                orders=r["orders"],
-                pnl=r["pnl"],
-                pnl_pct=r["pnl_pct"],
-                runtime_s=r["runtime_s"],
-                wins=r["wins"],
-                losses=r["losses"],
-            )
-            for r in rows
-        ]
-
-    # ------------------------------------------------------------------
-    # Orders
-    _ORDER_COLS = [
-        "order_id",
-        "bot_id",
-        "cycle_id",
-        "symbol",
-        "side",
-        "qty",
-        "price",
-        "fee_asset",
-        "fee_amount",
-        "ts",
-        "status",
-        "pnl",
-        "pnl_pct",
-        "notes",
-        "raw_json",
-        "expected_profit_ticks",
-        "actual_profit_ticks",
-        "spread_ticks",
-        "imbalance_pct",
-        "top3_depth",
-        "book_hash",
-        "latency_ms",
-        "cancel_replace_count",
-        "time_in_force",
-        "hold_time_s",
-    ]
-
->>>>>>> 9d4cd110
     def save_order(self, order: Dict[str, Any]) -> None:
         values = [order.get(col) for col in self._ORDER_COLS]
         placeholders = ",".join(["?"] * len(self._ORDER_COLS))
@@ -428,10 +306,7 @@
                 "SELECT cycle_id, started_at, finished_at, winner_bot_id, winner_reason FROM cycles WHERE cycle_id = ?",
                 (cycle,),
             ).fetchone()
-<<<<<<< HEAD
-=======
-
->>>>>>> 9d4cd110
+
         if row is None:
             return None
         return dict(row)
