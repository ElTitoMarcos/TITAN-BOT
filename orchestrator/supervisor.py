--- conflicted
+++ resolved
@@ -104,17 +104,13 @@
             asyncio.run(self.run_cycle(cycle))
             stats = self.gather_results(cycle)
             cycle_summary = self._compose_cycle_summary(cycle, stats)
-<<<<<<< HEAD
             self._emit(
                 "INFO", "llm", cycle, None, "llm_request", {"summary": cycle_summary}
             )
             try:
                 decision = self.llm.analyze_cycle_and_pick_winner(cycle_summary)
                 self._emit("INFO", "llm", cycle, None, "llm_response", decision)
-=======
-            try:
-                decision = self.llm.analyze_cycle_and_pick_winner(cycle_summary)
->>>>>>> cc2c7844
+
                 winner_id = int(decision.get("winner_bot_id", -1))
                 winner_reason = str(decision.get("reason", ""))
                 winner_cfg = self.storage.get_bot(winner_id)
