--- conflicted
+++ resolved
@@ -2,10 +2,7 @@
 from __future__ import annotations
 
 import asyncio
-<<<<<<< HEAD
 import csv
-=======
->>>>>>> 9d4cd110
 import json
 import hashlib
 import random
@@ -19,16 +16,11 @@
 
 from .models import BotConfig, BotStats, SupervisorEvent
 from .storage import SQLiteStorage
-<<<<<<< HEAD
 from state.app_state import AppState
-=======
->>>>>>> 9d4cd110
-
 
 class Supervisor:
     """Orquesta ciclos de bots ejecutados en paralelo."""
 
-<<<<<<< HEAD
     def __init__(
         self,
         storage: Optional[SQLiteStorage] = None,
@@ -36,10 +28,7 @@
     ) -> None:
         self.storage = storage or SQLiteStorage()
         self.state = app_state or AppState.load()
-=======
-    def __init__(self, storage: Optional[SQLiteStorage] = None) -> None:
-        self.storage = storage or SQLiteStorage()
->>>>>>> 9d4cd110
+
         self._callbacks: List[Callable[[SupervisorEvent], None]] = []
         self.mass_tests_enabled = False
         self._thread: Optional[threading.Thread] = None
@@ -112,12 +101,10 @@
             except Exception:
                 winner_id, winner_cfg = self.pick_winner(cycle)
                 winner_reason = "max_pnl"
-<<<<<<< HEAD
             total_pnl = sum(s.pnl for s in stats)
             cycle_summary["winner_bot_id"] = winner_id
             cycle_summary["winner_reason"] = winner_reason
-=======
->>>>>>> 9d4cd110
+
             self._emit(
                 "INFO",
                 "cycle",
@@ -127,7 +114,6 @@
                 {"winner_id": winner_id, "reason": winner_reason},
             )
             self._emit("INFO", "bot", cycle, winner_id, "bot_winner", {"reason": winner_reason})
-<<<<<<< HEAD
             finished_at = datetime.utcnow().isoformat()
             self.storage.save_cycle_summary(
                 cycle,
@@ -150,15 +136,7 @@
                     "winner_reason": winner_reason,
                     "finished_at": finished_at,
                 },
-=======
-            self.storage.save_cycle_summary(
-                cycle,
-                {
-                    "finished_at": datetime.utcnow().isoformat(),
-                    "winner_bot_id": winner_id,
-                    "winner_reason": winner_reason,
-                },
->>>>>>> 9d4cd110
+
             )
             self.spawn_next_generation_from_winner(winner_cfg)
             self.state.current_cycle = cycle
@@ -337,7 +315,6 @@
     # ------------------------------------------------------------------
     def _fingerprint(self, mutations: Dict[str, object]) -> str:
         """Crea un hash de los parámetros para evitar duplicados."""
-<<<<<<< HEAD
         return hashlib.sha256(json.dumps(mutations, sort_keys=True).encode()).hexdigest()
 
     # ------------------------------------------------------------------
@@ -362,7 +339,4 @@
             with csv_path.open("w", newline="", encoding="utf-8") as fh:
                 writer = csv.DictWriter(fh, fieldnames=list(csv_rows[0].keys()))
                 writer.writeheader()
-                writer.writerows(csv_rows)
-=======
-        return hashlib.sha256(json.dumps(mutations, sort_keys=True).encode()).hexdigest()
->>>>>>> 9d4cd110
+                writer.writerows(csv_rows)