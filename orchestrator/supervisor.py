--- conflicted
+++ resolved
@@ -13,14 +13,10 @@
 from typing import Callable, Dict, List, Optional, Tuple
 
 from llm import LLMClient
-<<<<<<< HEAD
 
 from .models import BotConfig, BotStats, SupervisorEvent
 from .storage import SQLiteStorage
 from state.app_state import AppState
-=======
->>>>>>> 8a4805dc
-
 from .models import BotConfig, BotStats, SupervisorEvent
 from .storage import SQLiteStorage
 from state.app_state import AppState
@@ -35,10 +31,6 @@
     ) -> None:
         self.storage = storage or SQLiteStorage()
         self.state = app_state or AppState.load()
-<<<<<<< HEAD
-=======
-
->>>>>>> 8a4805dc
         self._callbacks: List[Callable[[SupervisorEvent], None]] = []
         self.mass_tests_enabled = False
         self._thread: Optional[threading.Thread] = None
@@ -114,10 +106,7 @@
             total_pnl = sum(s.pnl for s in stats)
             cycle_summary["winner_bot_id"] = winner_id
             cycle_summary["winner_reason"] = winner_reason
-<<<<<<< HEAD
-=======
-
->>>>>>> 8a4805dc
+
             self._emit(
                 "INFO",
                 "cycle",
@@ -149,10 +138,7 @@
                     "winner_reason": winner_reason,
                     "finished_at": finished_at,
                 },
-<<<<<<< HEAD
-=======
-
->>>>>>> 8a4805dc
+
             )
             self.spawn_next_generation_from_winner(winner_cfg)
             self.state.current_cycle = cycle
