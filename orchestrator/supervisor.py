--- conflicted
+++ resolved
@@ -236,7 +236,6 @@
         """Ejecuta un ciclo completo simulando bots."""
         # Persist start of cycle
         self.storage.save_cycle_summary(cycle, {"started_at": datetime.utcnow().isoformat()})
-<<<<<<< HEAD
         if self.hub is None:
             self._emit("ERROR", "cycle", cycle, None, "hub_not_initialized", {})
             return
@@ -247,16 +246,7 @@
         for sym in self._last_symbols - set(symbols):
             self.hub.unsubscribe_depth(sym)
         self._last_symbols = set(symbols)
-=======
-        if self.hub:
-            self.hub._sub_mgr.max_depth = self.state.max_depth_symbols
-            symbols = self._prepare_candidate_symbols()
-            for sym in symbols:
-                self.hub.subscribe_depth(sym, self.state.depth_speed)
-            for sym in self._last_symbols - set(symbols):
-                self.hub.unsubscribe_depth(sym)
-            self._last_symbols = set(symbols)
->>>>>>> 8586449f
+
         # Generar bots si es la primera vez
         if not self._current_generation:
             variations: List[Dict[str, object]] = []
