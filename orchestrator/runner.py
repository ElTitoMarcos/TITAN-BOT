--- conflicted
+++ resolved
@@ -159,10 +159,7 @@
                         "buy_submitted",
                         {"symbol": sym, "price": buy_price, "qty": amount},
                     )
-<<<<<<< HEAD
-=======
-
->>>>>>> 357d7207
+
                     if hasattr(self.strategy, "monitor_buy_sim"):
                         res = await self.strategy.monitor_buy_sim(
                             params, sym, buy_price, amount, tick, self.hub
@@ -202,10 +199,7 @@
                 amount = res["filled_qty"]
                 reason_codes = [e.get("type") for e in res.get("monitor_events", [])]
                 buy_metrics.update(
-<<<<<<< HEAD
-=======
-
->>>>>>> 357d7207
+
                     {
                         "actual_fill_time_s": res.get("actual_fill_time_s"),
                         "monitor_events": res.get("monitor_events"),
@@ -281,10 +275,7 @@
                         "sell_submitted",
                         {"symbol": sym, "price": sell_price, "qty": amount},
                     )
-<<<<<<< HEAD
-=======
-
->>>>>>> 357d7207
+
                     if hasattr(self.strategy, "monitor_sell_sim"):
                         res = await self.strategy.monitor_sell_sim(
                             params,
@@ -329,10 +320,7 @@
                 sell_vwap = res["avg_price"]
                 reason_codes_sell = [e.get("type") for e in res.get("monitor_events", [])]
                 sell_metrics.update(
-<<<<<<< HEAD
-=======
-
->>>>>>> 357d7207
+
                     {
                         "actual_fill_time_s": res.get("actual_fill_time_s"),
                         "monitor_events": res.get("monitor_events"),
