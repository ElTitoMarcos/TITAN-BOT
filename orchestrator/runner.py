--- conflicted
+++ resolved
@@ -26,10 +26,8 @@
         storage: Any,
         ui_callback: Optional[Callable[[Dict[str, Any]], None]] = None,
         hub: MarketDataHub = market_data_hub,
-<<<<<<< HEAD
         mode: str = "SIM",
-=======
->>>>>>> 4ad5bf69
+
     ) -> None:
         self.config = config
         self.limits = limits
@@ -38,10 +36,7 @@
         self.storage = storage
         self.ui_callback = ui_callback or (lambda _: None)
         self.hub = hub
-<<<<<<< HEAD
         self.mode = mode.upper()
-=======
->>>>>>> 4ad5bf69
 
     async def run(self) -> BotStats:
         """Execute the bot respecting the provided limits."""
@@ -79,13 +74,10 @@
                     await asyncio.sleep(0.1)
                     continue
 
-<<<<<<< HEAD
                 buy_data = await self.strategy.analyze_book(
                     params, sym, book, mode=self.mode
                 )
-=======
-                buy_data = await self.strategy.analyze_book(params, sym, book)
->>>>>>> 4ad5bf69
+
                 if not buy_data:
                     continue
 
@@ -96,7 +88,6 @@
                 buy_vwap = None
                 buy_cancels = 0
 
-<<<<<<< HEAD
                 if self.mode == "LIVE":
                     from engine.trade_live import (
                         place_limit,
@@ -149,31 +140,12 @@
 
                 sell_order = self.strategy.build_sell_order(
                     params, {**buy_data, "price": buy_price}, mode=self.mode
-=======
-                while time.time() - buy_start < params.max_wait_s:
-                    b = self.hub.get_order_book(sym)
-                    if b:
-                        qty, vwap = try_fill_limit(b, "buy", buy_price, amount)
-                        if qty >= amount and vwap is not None:
-                            buy_vwap = vwap
-                            break
-                    buy_price += tick
-                    buy_cancels += 1
-                    await asyncio.sleep(0.1)
-
-                if buy_vwap is None:
-                    continue
-
-                sell_order = self.strategy.build_sell_order(
-                    params, {**buy_data, "price": buy_price}
->>>>>>> 4ad5bf69
                 )
                 sell_price = sell_order["price"]
                 sell_vwap = None
                 sell_cancels = 0
                 sell_start = time.time()
 
-<<<<<<< HEAD
                 if self.mode == "LIVE":
                     try:
                         sorder = await asyncio.to_thread(
@@ -221,21 +193,6 @@
 
                     if sell_vwap is None:
                         continue
-=======
-                while time.time() - sell_start < params.max_wait_s:
-                    b2 = self.hub.get_order_book(sym)
-                    if b2:
-                        qty, vwap = try_fill_limit(b2, "sell", sell_price, amount)
-                        if qty >= amount and vwap is not None:
-                            sell_vwap = vwap
-                            break
-                    sell_price -= tick
-                    sell_cancels += 1
-                    await asyncio.sleep(0.1)
-
-                if sell_vwap is None:
-                    continue
->>>>>>> 4ad5bf69
 
                 hold_time = time.time() - buy_start
                 profit = (sell_vwap - buy_vwap) * amount
