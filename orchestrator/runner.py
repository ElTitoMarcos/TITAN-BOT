--- conflicted
+++ resolved
@@ -132,7 +132,6 @@
                     "trade_rate_qty_per_s": trade_rate,
                 }
 
-<<<<<<< HEAD
                 if self.mode == "LIVE":
                     try:
                         order = await self.strategy.submit_buy_live(sym, buy_price, amount)
@@ -160,36 +159,7 @@
                         "buy_submitted",
                         {"symbol": sym, "price": buy_price, "qty": amount},
                     )
-=======
-                # Log pair selection after preliminary checks pass
-                log_event(
-                    {
-                        "event": "pair_selected",
-                        "bot_id": self.config.id,
-                        "cycle_id": self.config.cycle,
-                        "symbol": sym,
-                        "data": buy_data,
-                    }
-                )
-
-                if self.mode == "LIVE":
-                    try:
-                        order = await self.strategy.submit_buy_live(
-                            sym, buy_price, amount
-                        )
-                        res = await self.strategy.monitor_buy_live(
-                            params,
-                            sym,
-                            order.get("id"),
-                            buy_price,
-                            amount,
-                            tick,
-                            self.hub,
-                        )
-                    except Exception:
-                        res = None
-                else:
->>>>>>> 27d417db
+
                     if hasattr(self.strategy, "monitor_buy_sim"):
                         res = await self.strategy.monitor_buy_sim(
                             params, sym, buy_price, amount, tick, self.hub
@@ -203,7 +173,6 @@
                             "cancel_replace_count": 0,
                             "monitor_events": [],
                             "actual_fill_time_s": t_est,
-<<<<<<< HEAD
                             "order_id": None,
                             "fills": [],
                         }
@@ -230,34 +199,7 @@
                 amount = res["filled_qty"]
                 reason_codes = [e.get("type") for e in res.get("monitor_events", [])]
                 buy_metrics.update(
-=======
-                        }
-                if not res:
-                    continue
-                buy_vwap = res["avg_price"]
-                amount = res["filled_qty"]
-                buy_metrics.update(
-                    {
-                        "actual_fill_time_s": res.get("actual_fill_time_s"),
-                        "monitor_events": res.get("monitor_events"),
-                        "commission_paid": res.get("commission_paid"),
-                        "commission_asset": res.get("commission_asset"),
-                        "cancel_replace_count": res.get("cancel_replace_count"),
-                    }
-                )
-                buy_metrics["slippage_ticks"] = int(
-                    round((buy_vwap - buy_price) / tick)
-                )
-
-                buy_metrics["slippage_ticks"] = int(
-                    round((buy_vwap - buy_price) / tick)
-                ) if buy_vwap is not None else None
-                buy_metrics["monitor_events"] = []
-                buy_metrics["commission_paid"] = None
-                buy_metrics["commission_asset"] = None
-
-                log_event(
->>>>>>> 27d417db
+
                     {
                         "actual_fill_time_s": res.get("actual_fill_time_s"),
                         "monitor_events": res.get("monitor_events"),
@@ -301,7 +243,6 @@
                 }
                 if self.mode == "LIVE":
                     try:
-<<<<<<< HEAD
                         sorder = await self.strategy.submit_sell_live(sym, sell_price, amount)
                     except Exception:
                         self._emit("ERROR", "sell_submit_failed", {"symbol": sym})
@@ -334,24 +275,7 @@
                         "sell_submitted",
                         {"symbol": sym, "price": sell_price, "qty": amount},
                     )
-=======
-                        sorder = await self.strategy.submit_sell_live(
-                            sym, sell_price, amount
-                        )
-                        res = await self.strategy.monitor_sell_live(
-                            params,
-                            sym,
-                            sorder.get("id"),
-                            sell_price,
-                            amount,
-                            tick,
-                            self.hub,
-                            buy_vwap + tick * params.commission_buffer_ticks,
-                        )
-                    except Exception:
-                        res = None
-                else:
->>>>>>> 27d417db
+
                     if hasattr(self.strategy, "monitor_sell_sim"):
                         res = await self.strategy.monitor_sell_sim(
                             params,
@@ -371,7 +295,6 @@
                             "cancel_replace_count": 0,
                             "monitor_events": [],
                             "actual_fill_time_s": t_est2,
-<<<<<<< HEAD
                             "order_id": None,
                             "fills": [],
                         }
@@ -397,33 +320,7 @@
                 sell_vwap = res["avg_price"]
                 reason_codes_sell = [e.get("type") for e in res.get("monitor_events", [])]
                 sell_metrics.update(
-=======
-                        }
-                if not res:
-                    continue
-                sell_vwap = res["avg_price"]
-                sell_metrics.update(
-                    {
-                        "actual_fill_time_s": res.get("actual_fill_time_s"),
-                        "monitor_events": res.get("monitor_events"),
-                        "commission_paid": res.get("commission_paid"),
-                        "commission_asset": res.get("commission_asset"),
-                        "cancel_replace_count": res.get("cancel_replace_count"),
-                    }
-                )
-                sell_metrics["slippage_ticks"] = int(
-                    round((sell_vwap - sell_price) / tick)
-                )
-
-                sell_metrics["slippage_ticks"] = int(
-                    round((sell_vwap - sell_price) / tick)
-                ) if sell_vwap is not None else None
-                sell_metrics["monitor_events"] = []
-                sell_metrics["commission_paid"] = None
-                sell_metrics["commission_asset"] = None
-
-                log_event(
->>>>>>> 27d417db
+
                     {
                         "actual_fill_time_s": res.get("actual_fill_time_s"),
                         "monitor_events": res.get("monitor_events"),
