"""Asynchronous runner executing a single bot instance."""
from __future__ import annotations

import asyncio
import json
import time
from datetime import datetime
from typing import Any, Callable, Dict, List, Optional

from .models import BotConfig, BotStats
from engine.strategy_base import StrategyBase
from engine.strategy_params import Params, map_mutations_to_params
from engine.ob_utils import try_fill_limit
from exchange_utils.orderbook_service import MarketDataHub, market_data_hub


class BotRunner:
    """Run a trading bot applying parameter mutations."""

    def __init__(
        self,
        config: BotConfig,
        limits: Dict[str, int],
        exchange: Any,
        strategy: StrategyBase,
        storage: Any,
        ui_callback: Optional[Callable[[Dict[str, Any]], None]] = None,
        hub: MarketDataHub = market_data_hub,
        mode: str = "SIM",
<<<<<<< HEAD
=======

>>>>>>> 31c68bad
    ) -> None:
        self.config = config
        self.limits = limits
        self.exchange = exchange
        self.strategy = strategy
        self.storage = storage
        self.ui_callback = ui_callback or (lambda _: None)
        self.hub = hub
        self.mode = mode.upper()

    async def run(self) -> BotStats:
        """Execute the bot respecting the provided limits."""
        params: Params = map_mutations_to_params(self.config.mutations)
        start = time.time()
        orders_count = 0
        wins = 0
        losses = 0
        pnl = 0.0

        max_orders = self.limits.get("max_orders", float("inf"))
        max_scans = self.limits.get("max_scans", 1)
        max_runtime = self.limits.get("max_runtime_s", float("inf"))

        scans = 0
        while (
            orders_count < max_orders
            and scans < max_scans
            and time.time() - start < max_runtime
        ):
            scans += 1
            symbols = await self.strategy.select_pairs(params)
            for sym in symbols:
                if (
                    orders_count >= max_orders
                    or time.time() - start >= max_runtime
                ):
                    break

                # ensure depth subscription
                self.hub.subscribe_depth(sym)

                book = self.hub.get_order_book(sym)
                if not book:
                    await asyncio.sleep(0.1)
                    continue

                buy_data = await self.strategy.analyze_book(
                    params, sym, book, mode=self.mode
                )
<<<<<<< HEAD
=======

>>>>>>> 31c68bad
                if not buy_data:
                    continue

                amount = buy_data["amount"]
                tick = buy_data["tick_size"]
                buy_price = buy_data["price"]
                buy_start = time.time()
                buy_vwap = None
                buy_cancels = 0

                if self.mode == "LIVE":
                    from engine.trade_live import (
                        place_limit,
                        fetch_order_status,
                        cancel_order,
                    )

                    try:
                        order = await asyncio.to_thread(
                            place_limit, self.exchange, sym, "buy", buy_price, amount
                        )
                        oid = order.get("id")
                        order = await asyncio.to_thread(
                            fetch_order_status,
                            self.exchange,
                            sym,
                            oid,
                            params.max_wait_s,
                        )
                    except Exception:
                        if "oid" in locals():
                            try:
                                await asyncio.to_thread(cancel_order, self.exchange, sym, oid)
                            except Exception:
                                pass
                        continue
                    filled = float(order.get("filled") or order.get("executedQty") or 0.0)
                    buy_vwap = float(order.get("average") or order.get("price") or 0.0)
                    if filled < amount:
                        try:
                            await asyncio.to_thread(cancel_order, self.exchange, sym, oid)
                        except Exception:
                            pass
                        continue
                    buy_price = float(order.get("price", buy_price))
                else:
                    while time.time() - buy_start < params.max_wait_s:
                        b = self.hub.get_order_book(sym)
                        if b:
                            qty, vwap = try_fill_limit(b, "buy", buy_price, amount)
                            if qty >= amount and vwap is not None:
                                buy_vwap = vwap
                                break
                        buy_price += tick
                        buy_cancels += 1
                        await asyncio.sleep(0.1)

                    if buy_vwap is None:
                        continue

                sell_order = self.strategy.build_sell_order(
                    params, {**buy_data, "price": buy_price}, mode=self.mode
                )
                sell_price = sell_order["price"]
                sell_vwap = None
                sell_cancels = 0
                sell_start = time.time()

                if self.mode == "LIVE":
                    try:
                        sorder = await asyncio.to_thread(
                            place_limit, self.exchange, sym, "sell", sell_price, amount
                        )
                        soid = sorder.get("id")
                        sorder = await asyncio.to_thread(
                            fetch_order_status,
                            self.exchange,
                            sym,
                            soid,
                            params.max_wait_s,
                        )
                    except Exception:
                        if "soid" in locals():
                            try:
                                await asyncio.to_thread(
                                    cancel_order, self.exchange, sym, soid
                                )
                            except Exception:
                                pass
                        continue
                    filled = float(sorder.get("filled") or sorder.get("executedQty") or 0.0)
                    sell_vwap = float(sorder.get("average") or sorder.get("price") or 0.0)
                    if filled < amount:
                        try:
                            await asyncio.to_thread(
                                cancel_order, self.exchange, sym, soid
                            )
                        except Exception:
                            pass
                        continue
                    sell_price = float(sorder.get("price", sell_price))
                else:
                    while time.time() - sell_start < params.max_wait_s:
                        b2 = self.hub.get_order_book(sym)
                        if b2:
                            qty, vwap = try_fill_limit(b2, "sell", sell_price, amount)
                            if qty >= amount and vwap is not None:
                                sell_vwap = vwap
                                break
                        sell_price -= tick
                        sell_cancels += 1
                        await asyncio.sleep(0.1)

                    if sell_vwap is None:
                        continue

                hold_time = time.time() - buy_start
                profit = (sell_vwap - buy_vwap) * amount
                pnl += profit
                if profit >= 0:
                    wins += 1
                else:
                    losses += 1
                actual_ticks = int(round((sell_vwap - buy_vwap) / tick))
                expected_ticks = params.sell_k_ticks
                top3_json = (
                    json.dumps(buy_data.get("top3_depth"))
                    if buy_data.get("top3_depth")
                    else None
                )
                notional = buy_vwap * amount
                pnl_pct = (profit / notional * 100.0) if notional else 0.0

                buy_record = {
                    "order_id": f"{sym}-buy-{orders_count}",
                    "bot_id": self.config.id,
                    "cycle_id": self.config.cycle,
                    "symbol": sym,
                    "side": "buy",
                    "qty": amount,
                    "price": buy_price,
                    "resulting_fill_price": buy_vwap,
                    "fee_asset": None,
                    "fee_amount": None,
                    "ts": datetime.utcnow().isoformat(),
                    "status": "filled",
                    "pnl": None,
                    "pnl_pct": None,
                    "expected_profit_ticks": expected_ticks,
                    "actual_profit_ticks": None,
                    "spread_ticks": buy_data.get("spread_ticks"),
                    "imbalance_pct": buy_data.get("imbalance_pct"),
                    "top3_depth": top3_json,
                    "book_hash": buy_data.get("book_hash"),
                    "latency_ms": buy_data.get("latency_ms"),
                    "cancel_replace_count": buy_cancels,
                    "time_in_force": None,
                    "hold_time_s": None,
                    "raw_json": json.dumps({"price": buy_price, "amount": amount}),
                }

                sell_record = {
                    "order_id": f"{sym}-sell-{orders_count}",
                    "bot_id": self.config.id,
                    "cycle_id": self.config.cycle,
                    "symbol": sym,
                    "side": "sell",
                    "qty": amount,
                    "price": sell_price,
                    "resulting_fill_price": sell_vwap,
                    "fee_asset": None,
                    "fee_amount": None,
                    "ts": datetime.utcnow().isoformat(),
                    "status": "filled",
                    "pnl": profit,
                    "pnl_pct": pnl_pct,
                    "expected_profit_ticks": expected_ticks,
                    "actual_profit_ticks": actual_ticks,
                    "spread_ticks": buy_data.get("spread_ticks"),
                    "imbalance_pct": buy_data.get("imbalance_pct"),
                    "top3_depth": None,
                    "book_hash": None,
                    "latency_ms": None,
                    "cancel_replace_count": sell_cancels,
                    "time_in_force": None,
                    "hold_time_s": hold_time,
                    "raw_json": json.dumps({"price": sell_price, "amount": amount}),
                }

                self.storage.save_order(buy_record)
                self.storage.save_order(sell_record)
                self.ui_callback(
                    {
                        "bot_id": self.config.id,
                        "symbol": sym,
                        "pnl": profit,
                        "hold_time_s": hold_time,
                    }
                )
                orders_count += 2

            await asyncio.sleep(0)

        runtime_s = int(time.time() - start)
        notional_total = params.order_size_usd * (orders_count / 2)
        pnl_pct_total = (pnl / notional_total * 100.0) if notional_total else 0.0
        stats = BotStats(
            bot_id=self.config.id,
            cycle=self.config.cycle,
            orders=orders_count,
            pnl=pnl,
            pnl_pct=pnl_pct_total,
            runtime_s=runtime_s,
            wins=wins,
            losses=losses,
        )
        self.storage.save_bot_stats(stats)
        return stats
<|MERGE_RESOLUTION|>--- conflicted
+++ resolved
@@ -27,10 +27,7 @@
         ui_callback: Optional[Callable[[Dict[str, Any]], None]] = None,
         hub: MarketDataHub = market_data_hub,
         mode: str = "SIM",
-<<<<<<< HEAD
-=======
-
->>>>>>> 31c68bad
+
     ) -> None:
         self.config = config
         self.limits = limits
@@ -80,10 +77,7 @@
                 buy_data = await self.strategy.analyze_book(
                     params, sym, book, mode=self.mode
                 )
-<<<<<<< HEAD
-=======
-
->>>>>>> 31c68bad
+
                 if not buy_data:
                     continue
 
