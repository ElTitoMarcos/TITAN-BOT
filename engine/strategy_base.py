"""Parameter driven implementation of the original BTC strategy."""
from __future__ import annotations

import asyncio
import time
from typing import Any, Dict, Iterable, List, Optional, Tuple

from .strategy_params import Params
from .ob_utils import book_hash, compute_imbalance, compute_spread_ticks
from exchange_utils.exchange_meta import exchange_meta
<<<<<<< HEAD

=======
>>>>>>> 31c68bad

class StrategyBase:
    """Execute the base BTC strategy under mutable parameters."""

    def __init__(self, exchange: Any) -> None:
        self.exchange = exchange

    async def select_pairs(self, params: Params) -> List[str]:
        """Return symbols that meet profitability and volume constraints."""
        markets = await self.exchange.get_markets()
        symbols: List[Tuple[str, float]] = []
        for sym, info in markets.items():
            if not sym.endswith("BTC"):
                continue
            tick = float(info.get("price_increment", 1e-8))
            fees = float(info.get("maker", 0.001)) + float(info.get("taker", 0.001))
            ticker = await self.exchange.get_ticker(sym)
            last = float(ticker.get("last", 0.0))
            vol = float(ticker.get("base_volume", 0.0))
            if vol < params.min_vol_btc_24h:
                continue
            fees_ticks = (last * fees) / tick if tick else 0.0
            if 1 <= fees_ticks + params.commission_buffer_ticks:
                continue
            symbols.append((sym, last))
        symbols.sort(key=lambda x: x[1])
        return [s for s, _ in symbols]

    async def analyze_book(
        self, params: Params, symbol: str, book: Dict[str, Any], mode: str = "SIM"
<<<<<<< HEAD
=======

>>>>>>> 31c68bad
    ) -> Optional[Dict[str, Any]]:
        """Evaluate order book and return buy order data if conditions met.

        Parameters
        ----------
        params:
            Strategy parameters controlling thresholds.
        symbol:
            Trading pair symbol.
        book:
            Order book snapshot obtained from :class:`MarketDataHub`.

        Returns
        -------
        dict or None
            Dictionary with order data and metrics or ``None`` if no trade
            should be attempted.
        """

        bids = book.get("bids", [])
        asks = book.get("asks", [])
        if not bids or not asks:
            return None

        bid_price, _ = bids[0]
        ask_price, _ = asks[0]
        imbalance_ratio = compute_imbalance(book)
        imbalance_pct = imbalance_ratio * 100.0
        if imbalance_pct < params.imbalance_buy_threshold_pct:
            return None

        info = await self.exchange.get_market(symbol)
        tick = float(info.get("price_increment", 1e-8))
        raw_amount = params.order_size_usd / ask_price if ask_price else 0.0
        if mode.upper() == "LIVE":
            try:
                ask_price, amount, filters = exchange_meta.round_price_qty(
                    symbol, ask_price, raw_amount
                )
            except ValueError:
                return None
            tick = float(filters.get("priceIncrement", tick))
        else:
            amount = raw_amount
<<<<<<< HEAD
=======

>>>>>>> 31c68bad
        spread_ticks = compute_spread_ticks(book, tick)
        top3 = {"bids": bids[:3], "asks": asks[:3]}
        latency_ms = int((time.time() - book.get("ts", time.time())) * 1000)
        return {
            "symbol": symbol,
            "price": ask_price,
            "amount": amount,
            "tick_size": tick,
            "imbalance_pct": imbalance_pct,
            "spread_ticks": spread_ticks,
            "top3_depth": top3,
            "book_hash": book_hash(book),
            "latency_ms": latency_ms,
        }

    def build_sell_order(
        self, params: Params, buy_order: Dict[str, Any], mode: str = "SIM"
    ) -> Dict[str, Any]:
        """Return a sell order ``sell_k_ticks`` above the buy price."""

        tick = buy_order.get("tick_size", 0.0)
        price = buy_order["price"] + tick * params.sell_k_ticks
        amount = buy_order["amount"]
        if mode.upper() == "LIVE":
            price, amount, _ = exchange_meta.round_price_qty(
                buy_order["symbol"], price, amount
            )
        return {
            "symbol": buy_order["symbol"],
            "price": price,
            "amount": amount,
            "tick_size": tick,
        }
<<<<<<< HEAD
=======

        tick = buy_order.get("tick_size", 0.0)
        price = buy_order["price"] + tick * params.sell_k_ticks
        return {"symbol": buy_order["symbol"], "price": price, "amount": buy_order["amount"], "tick_size": tick}
>>>>>>> 31c68bad
<|MERGE_RESOLUTION|>--- conflicted
+++ resolved
@@ -8,10 +8,6 @@
 from .strategy_params import Params
 from .ob_utils import book_hash, compute_imbalance, compute_spread_ticks
 from exchange_utils.exchange_meta import exchange_meta
-<<<<<<< HEAD
-
-=======
->>>>>>> 31c68bad
 
 class StrategyBase:
     """Execute the base BTC strategy under mutable parameters."""
@@ -42,10 +38,6 @@
 
     async def analyze_book(
         self, params: Params, symbol: str, book: Dict[str, Any], mode: str = "SIM"
-<<<<<<< HEAD
-=======
-
->>>>>>> 31c68bad
     ) -> Optional[Dict[str, Any]]:
         """Evaluate order book and return buy order data if conditions met.
 
@@ -90,10 +82,7 @@
             tick = float(filters.get("priceIncrement", tick))
         else:
             amount = raw_amount
-<<<<<<< HEAD
-=======
 
->>>>>>> 31c68bad
         spread_ticks = compute_spread_ticks(book, tick)
         top3 = {"bids": bids[:3], "asks": asks[:3]}
         latency_ms = int((time.time() - book.get("ts", time.time())) * 1000)
@@ -127,10 +116,7 @@
             "amount": amount,
             "tick_size": tick,
         }
-<<<<<<< HEAD
-=======
 
         tick = buy_order.get("tick_size", 0.0)
         price = buy_order["price"] + tick * params.sell_k_ticks
-        return {"symbol": buy_order["symbol"], "price": price, "amount": buy_order["amount"], "tick_size": tick}
->>>>>>> 31c68bad
+        return {"symbol": buy_order["symbol"], "price": price, "amount": buy_order["amount"], "tick_size": tick}