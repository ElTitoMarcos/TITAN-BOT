"""Parameter driven implementation of the original BTC strategy."""
from __future__ import annotations

import asyncio
import time
from typing import Any, Dict, Iterable, List, Optional, Tuple

from dataclasses import dataclass
from enum import Enum, auto
from .strategy_params import Params
<<<<<<< HEAD
from .ob_utils import (
    book_hash,
    compute_imbalance,
    compute_spread_ticks,
    try_fill_limit,
    queue_ahead_qty,
    estimate_fill_time,
    best_price,
)
=======
from .ob_utils import book_hash, compute_imbalance, compute_spread_ticks, try_fill_limit
>>>>>>> 8c9c1049
from exchange_utils.exchange_meta import exchange_meta
from exchange_utils.orderbook_service import MarketDataHub


class OrderLifecycle(Enum):
    """Lifecycle states for a trade."""

    SELECT_PAIR = auto()
    PREP_BUY = auto()
    SUBMIT_BUY = auto()
    MONITOR_BUY = auto()
    SUBMIT_SELL = auto()
    MONITOR_SELL = auto()
    DONE = auto()
    ABORT = auto()


@dataclass
class OrderOutcome:
    pnl: float = 0.0
    pnl_pct: float = 0.0
    slippage_ticks: int | None = None
    expected_fill_time_s: float | None = None
    actual_fill_time_s: float | None = None
<<<<<<< HEAD
=======


class OrderLifecycle(Enum):
    """Lifecycle states for a trade."""

    SELECT_PAIR = auto()
    PREP_BUY = auto()
    SUBMIT_BUY = auto()
    MONITOR_BUY = auto()
    SUBMIT_SELL = auto()
    MONITOR_SELL = auto()
    DONE = auto()
    ABORT = auto()


@dataclass
class OrderOutcome:
    pnl: float = 0.0
    pnl_pct: float = 0.0
    slippage_ticks: int | None = None
    expected_fill_time_s: float | None = None
    actual_fill_time_s: float | None = None
>>>>>>> 8c9c1049

class StrategyBase:
    """Execute the base BTC strategy under mutable parameters."""

    def __init__(self, exchange: Any) -> None:
        self.exchange = exchange

    async def select_pairs(self, params: Params, hub: MarketDataHub) -> List[str]:
        """Return BTC symbols that satisfy volume and fee constraints."""
        markets = await self.exchange.get_markets()
        candidates: List[Tuple[str, float, int, float, float]] = []
        for sym, info in markets.items():
            if not sym.endswith("BTC"):
                continue
            tick_data = hub.get_book_ticker(sym)
            if not tick_data:
                continue
            filters = exchange_meta.price_filters(sym)
            tick = float(filters.get("priceIncrement") or info.get("price_increment", 1e-8))
            last = (
                (tick_data.get("bid", 0.0) + tick_data.get("ask", 0.0)) / 2.0
                if tick_data.get("bid") and tick_data.get("ask")
                else tick_data.get("bid") or tick_data.get("ask") or 0.0
            )
            fees = float(info.get("maker", 0.001)) + float(info.get("taker", 0.001))
            fees_ticks = (last * fees) / tick if tick else 0.0
            if params.sell_k_ticks <= fees_ticks + params.commission_buffer_ticks:
                continue
            try:
                ticker = await self.exchange.get_ticker(sym)
            except Exception:
                continue
            vol_btc = float(
                ticker.get("quoteVolume")
                or ticker.get("base_volume")
                or ticker.get("baseVolume")
                or 0.0
            )
            if vol_btc < params.min_vol_btc_24h:
                continue
            spread_ticks = (
                int(round((tick_data.get("ask", 0.0) - tick_data.get("bid", 0.0)) / tick))
                if tick
                else 0
            )
            bid_qty = tick_data.get("bid_qty", 0.0)
            ask_qty = tick_data.get("ask_qty", 0.0)
            imbalance = (
                (bid_qty / (bid_qty + ask_qty) * 100.0)
                if (bid_qty + ask_qty) > 0
                else 50.0
            )
            if imbalance < params.imbalance_buy_threshold_pct:
                continue
            latency_ms = (time.time() - tick_data.get("ts", time.time())) * 1000.0
            candidates.append((sym, last, spread_ticks, imbalance, latency_ms))
        candidates.sort(key=lambda x: (x[1], x[2], -x[3], x[4]))
        return [s for s, *_ in candidates]

    async def prepare_buy(self, params: Params, symbol: str) -> Optional[Dict[str, Any]]:
        """Prepare buy order parameters for ``symbol``."""

        book = await self.exchange.get_order_book(symbol)
        if not book:
            return None
        return await self.analyze_book(params, symbol, book, mode="LIVE")

    async def submit_buy_live(self, symbol: str, price: float, qty: float) -> Dict[str, Any]:
        from engine.trade_live import place_limit

        return await asyncio.to_thread(place_limit, self.exchange, symbol, "buy", price, qty)

    async def simulate_buy(self, book: Dict[str, Any], price: float, qty: float) -> Optional[Tuple[float, float]]:
        filled, vwap = try_fill_limit(book, "buy", price, qty)
        if filled < qty:
            return None
        return filled, vwap

    async def monitor_buy_live(
<<<<<<< HEAD
        self,
        params: Params,
        symbol: str,
        order_id: str,
        price: float,
        qty: float,
        tick: float,
        hub: MarketDataHub,
    ) -> Optional[Dict[str, Any]]:
        """Monitor a live buy order applying cancel/replace rules."""

        from engine.trade_live import cancel_replace, cancel_order, parse_fills

        start = time.time()
        moves = 0
        filled = 0.0
        avg_price = price
        commission = 0.0
        asset: Optional[str] = None
        events: List[str] = []
        while True:
            try:
                order = await asyncio.to_thread(
                    self.exchange.fetch_order, order_id, symbol
                )
            except Exception:
                order = {}
            fqty, favg, fee, asset = parse_fills(order)
            if fqty > filled:
                filled = fqty
                avg_price = favg or avg_price
                commission += fee
            status = str(order.get("status", "")).upper()
            if status == "FILLED" and filled >= qty:
                return {
                    "filled_qty": filled,
                    "avg_price": avg_price,
                    "commission_paid": commission,
                    "commission_asset": asset,
                    "cancel_replace_count": moves,
                    "monitor_events": events,
                    "actual_fill_time_s": time.time() - start,
                }
            if time.time() - start > params.max_wait_s:
                if (
                    params.cancel_replace_rules.enable
                    and moves < params.cancel_replace_rules.max_moves
                ):
                    book = hub.get_order_book(symbol)
                    best = best_price(book or {}, "buy") or price
                    new_price = best + tick
                    remaining = max(qty - filled, 0.0)
                    try:
                        _, new_order = await asyncio.to_thread(
                            cancel_replace,
                            self.exchange,
                            symbol,
                            order_id,
                            "buy",
                            new_price,
                            remaining,
                        )
                        order_id = new_order.get("id", order_id)
                        price = float(new_order.get("price", new_price))
                        moves += 1
                        events.append("replace_buy")
                        start = time.time()
                        continue
                    except Exception:
                        return None
                try:
                    await asyncio.to_thread(cancel_order, self.exchange, symbol, order_id)
                except Exception:
                    pass
                events.append("timeout_cancel")
                return None
            await asyncio.sleep(1)

    async def monitor_buy_sim(
        self,
        params: Params,
        symbol: str,
        price: float,
        qty: float,
        tick: float,
        hub: MarketDataHub,
    ) -> Optional[Dict[str, Any]]:
        """Simulate buy order monitoring with cancel/replace rules."""

        start = time.time()
        moves = 0
        events: List[str] = []
        filled = 0.0
        avg_price = price
        commission = 0.0
        while True:
            book = hub.get_order_book(symbol, top=100)
            trade_rate = hub.get_trade_rate(symbol, price, "buy")
            est = (
                estimate_fill_time(book, "buy", price, qty - filled, trade_rate)
                if book
                else None
            )
            if est:
                q_ahead, t_est = est
                if t_est <= params.max_wait_s:
                    filled_now, vwap = try_fill_limit(book, "buy", price, qty - filled)
                    if filled_now > 0:
                        filled += filled_now
                        avg_price = vwap or avg_price
                        commission = 0.0
                    if filled >= qty:
                        return {
                            "filled_qty": filled,
                            "avg_price": avg_price,
                            "commission_paid": commission,
                            "commission_asset": None,
                            "cancel_replace_count": moves,
                            "monitor_events": events,
                            "actual_fill_time_s": time.time() - start,
                        }
            if time.time() - start > params.max_wait_s:
                if (
                    params.cancel_replace_rules.enable
                    and moves < params.cancel_replace_rules.max_moves
                ):
                    best = best_price(book or {}, "buy") or price
                    price = best + tick
                    moves += 1
                    events.append("replace_buy")
                    start = time.time()
                    continue
                events.append("timeout_cancel")
                return None
            await asyncio.sleep(1)
=======
        self, symbol: str, order_id: str, timeout_s: float
    ) -> Dict[str, Any]:
        from engine.trade_live import fetch_order_status

        return await asyncio.to_thread(
            fetch_order_status, self.exchange, symbol, order_id, timeout_s
        )

    async def monitor_buy_sim(self, expected_time_s: float) -> float:
        return expected_time_s
>>>>>>> 8c9c1049

    async def submit_sell_live(self, symbol: str, price: float, qty: float) -> Dict[str, Any]:
        from engine.trade_live import place_limit

        return await asyncio.to_thread(place_limit, self.exchange, symbol, "sell", price, qty)

    async def simulate_sell(self, book: Dict[str, Any], price: float, qty: float) -> Optional[Tuple[float, float]]:
        filled, vwap = try_fill_limit(book, "sell", price, qty)
        if filled < qty:
            return None
        return filled, vwap

    async def monitor_sell_live(
<<<<<<< HEAD
        self,
        params: Params,
        symbol: str,
        order_id: str,
        price: float,
        qty: float,
        tick: float,
        hub: MarketDataHub,
        min_price: float,
    ) -> Optional[Dict[str, Any]]:
        """Monitor a live sell order applying cancel/replace rules."""

        from engine.trade_live import cancel_replace, cancel_order, parse_fills

        start = time.time()
        moves = 0
        filled = 0.0
        avg_price = price
        commission = 0.0
        asset: Optional[str] = None
        events: List[str] = []
        while True:
            try:
                order = await asyncio.to_thread(
                    self.exchange.fetch_order, order_id, symbol
                )
            except Exception:
                order = {}
            fqty, favg, fee, asset = parse_fills(order)
            if fqty > filled:
                filled = fqty
                avg_price = favg or avg_price
                commission += fee
            status = str(order.get("status", "")).upper()
            if status == "FILLED" and filled >= qty:
                return {
                    "filled_qty": filled,
                    "avg_price": avg_price,
                    "commission_paid": commission,
                    "commission_asset": asset,
                    "cancel_replace_count": moves,
                    "monitor_events": events,
                    "actual_fill_time_s": time.time() - start,
                }
            if time.time() - start > params.max_wait_s:
                if (
                    params.cancel_replace_rules.enable
                    and moves < params.cancel_replace_rules.max_moves
                ):
                    book = hub.get_order_book(symbol)
                    best = best_price(book or {}, "sell") or price
                    new_price = max(best - tick, min_price)
                    remaining = max(qty - filled, 0.0)
                    try:
                        _, new_order = await asyncio.to_thread(
                            cancel_replace,
                            self.exchange,
                            symbol,
                            order_id,
                            "sell",
                            new_price,
                            remaining,
                        )
                        order_id = new_order.get("id", order_id)
                        price = float(new_order.get("price", new_price))
                        moves += 1
                        events.append("replace_sell")
                        start = time.time()
                        continue
                    except Exception:
                        return None
                try:
                    await asyncio.to_thread(cancel_order, self.exchange, symbol, order_id)
                except Exception:
                    pass
                events.append("timeout_cancel")
                return None
            await asyncio.sleep(1)

    async def monitor_sell_sim(
        self,
        params: Params,
        symbol: str,
        price: float,
        qty: float,
        tick: float,
        hub: MarketDataHub,
        min_price: float,
    ) -> Optional[Dict[str, Any]]:
        """Simulate sell order monitoring with cancel/replace rules."""

        start = time.time()
        moves = 0
        events: List[str] = []
        filled = 0.0
        avg_price = price
        commission = 0.0
        while True:
            book = hub.get_order_book(symbol, top=100)
            trade_rate = hub.get_trade_rate(symbol, price, "sell")
            est = (
                estimate_fill_time(book, "sell", price, qty - filled, trade_rate)
                if book
                else None
            )
            if est:
                q_ahead, t_est = est
                if t_est <= params.max_wait_s:
                    filled_now, vwap = try_fill_limit(book, "sell", price, qty - filled)
                    if filled_now > 0:
                        filled += filled_now
                        avg_price = vwap or avg_price
                    if filled >= qty:
                        return {
                            "filled_qty": filled,
                            "avg_price": avg_price,
                            "commission_paid": commission,
                            "commission_asset": None,
                            "cancel_replace_count": moves,
                            "monitor_events": events,
                            "actual_fill_time_s": time.time() - start,
                        }
            if time.time() - start > params.max_wait_s:
                if (
                    params.cancel_replace_rules.enable
                    and moves < params.cancel_replace_rules.max_moves
                ):
                    best = best_price(book or {}, "sell") or price
                    price = max(best - tick, min_price)
                    moves += 1
                    events.append("replace_sell")
                    start = time.time()
                    continue
                events.append("timeout_cancel")
                return None
            await asyncio.sleep(1)
=======
        self, symbol: str, order_id: str, timeout_s: float
    ) -> Dict[str, Any]:
        from engine.trade_live import fetch_order_status

        return await asyncio.to_thread(
            fetch_order_status, self.exchange, symbol, order_id, timeout_s
        )

    async def monitor_sell_sim(self, expected_time_s: float) -> float:
        return expected_time_s
>>>>>>> 8c9c1049

    async def analyze_book(
        self, params: Params, symbol: str, book: Dict[str, Any], mode: str = "SIM"
    ) -> Optional[Dict[str, Any]]:
        """Evaluate order book and return buy order data if conditions met.

        Parameters
        ----------
        params:
            Strategy parameters controlling thresholds.
        symbol:
            Trading pair symbol.
        book:
            Order book snapshot obtained from :class:`MarketDataHub`.

        Returns
        -------
        dict or None
            Dictionary with order data and metrics or ``None`` if no trade
            should be attempted.
        """

        bids = book.get("bids", [])
        asks = book.get("asks", [])
        if not bids or not asks:
            return None

        bid_price, _ = bids[0]
        ask_price, _ = asks[0]
        imbalance_ratio = compute_imbalance(book)
        imbalance_pct = imbalance_ratio * 100.0
        if imbalance_pct < params.imbalance_buy_threshold_pct:
            return None

        info = await self.exchange.get_market(symbol)
        tick = float(info.get("price_increment", 1e-8))

        # Enforce exchange minNotional on ``order_size_usd``
        filters = exchange_meta.get_symbol_filters(symbol)
        min_notional = float(filters.get("minNotional", 0.0))
        min_usd = 0.0
        if min_notional:
            quote = info.get("quote") or (symbol[-4:] if symbol.upper().endswith("USDT") else symbol[-3:])
            if hasattr(self.exchange, "_quote_to_usd"):
                try:
                    px = self.exchange._quote_to_usd(quote)
                    min_usd = min_notional * float(px)
                except Exception:
                    min_usd = 0.0
        effective_usd = max(params.order_size_usd, min_usd + params.min_notional_margin)

        raw_amount = effective_usd / ask_price if ask_price else 0.0
        if mode.upper() == "LIVE":
            try:
                ask_price, amount, filters = exchange_meta.round_price_qty(
                    symbol, ask_price, raw_amount
                )
            except ValueError:
                return None
            tick = float(filters.get("priceIncrement", tick))
        else:
            amount = raw_amount

        spread_ticks = compute_spread_ticks(book, tick)
        top3 = {"bids": bids[:3], "asks": asks[:3]}
        latency_ms = int((time.time() - book.get("ts", time.time())) * 1000)
        return {
            "symbol": symbol,
            "price": ask_price,
            "amount": amount,
            "tick_size": tick,
            "imbalance_pct": imbalance_pct,
            "spread_ticks": spread_ticks,
            "top3_depth": top3,
            "book_hash": book_hash(book),
            "latency_ms": latency_ms,
        }

    def build_sell_order(
        self, params: Params, buy_order: Dict[str, Any], mode: str = "SIM"
    ) -> Dict[str, Any]:
        """Return a sell order ``sell_k_ticks`` above the buy price."""

        tick = buy_order.get("tick_size", 0.0)
        price = buy_order["price"] + tick * params.sell_k_ticks
        amount = buy_order["amount"]
        if mode.upper() == "LIVE":
            price, amount, _ = exchange_meta.round_price_qty(
                buy_order["symbol"], price, amount
            )
        return {
            "symbol": buy_order["symbol"],
            "price": price,
            "amount": amount,
            "tick_size": tick,
        }<|MERGE_RESOLUTION|>--- conflicted
+++ resolved
@@ -8,7 +8,6 @@
 from dataclasses import dataclass
 from enum import Enum, auto
 from .strategy_params import Params
-<<<<<<< HEAD
 from .ob_utils import (
     book_hash,
     compute_imbalance,
@@ -18,9 +17,7 @@
     estimate_fill_time,
     best_price,
 )
-=======
-from .ob_utils import book_hash, compute_imbalance, compute_spread_ticks, try_fill_limit
->>>>>>> 8c9c1049
+
 from exchange_utils.exchange_meta import exchange_meta
 from exchange_utils.orderbook_service import MarketDataHub
 
@@ -45,31 +42,6 @@
     slippage_ticks: int | None = None
     expected_fill_time_s: float | None = None
     actual_fill_time_s: float | None = None
-<<<<<<< HEAD
-=======
-
-
-class OrderLifecycle(Enum):
-    """Lifecycle states for a trade."""
-
-    SELECT_PAIR = auto()
-    PREP_BUY = auto()
-    SUBMIT_BUY = auto()
-    MONITOR_BUY = auto()
-    SUBMIT_SELL = auto()
-    MONITOR_SELL = auto()
-    DONE = auto()
-    ABORT = auto()
-
-
-@dataclass
-class OrderOutcome:
-    pnl: float = 0.0
-    pnl_pct: float = 0.0
-    slippage_ticks: int | None = None
-    expected_fill_time_s: float | None = None
-    actual_fill_time_s: float | None = None
->>>>>>> 8c9c1049
 
 class StrategyBase:
     """Execute the base BTC strategy under mutable parameters."""
@@ -149,7 +121,6 @@
         return filled, vwap
 
     async def monitor_buy_live(
-<<<<<<< HEAD
         self,
         params: Params,
         symbol: str,
@@ -285,18 +256,6 @@
                 events.append("timeout_cancel")
                 return None
             await asyncio.sleep(1)
-=======
-        self, symbol: str, order_id: str, timeout_s: float
-    ) -> Dict[str, Any]:
-        from engine.trade_live import fetch_order_status
-
-        return await asyncio.to_thread(
-            fetch_order_status, self.exchange, symbol, order_id, timeout_s
-        )
-
-    async def monitor_buy_sim(self, expected_time_s: float) -> float:
-        return expected_time_s
->>>>>>> 8c9c1049
 
     async def submit_sell_live(self, symbol: str, price: float, qty: float) -> Dict[str, Any]:
         from engine.trade_live import place_limit
@@ -310,7 +269,6 @@
         return filled, vwap
 
     async def monitor_sell_live(
-<<<<<<< HEAD
         self,
         params: Params,
         symbol: str,
@@ -447,18 +405,6 @@
                 events.append("timeout_cancel")
                 return None
             await asyncio.sleep(1)
-=======
-        self, symbol: str, order_id: str, timeout_s: float
-    ) -> Dict[str, Any]:
-        from engine.trade_live import fetch_order_status
-
-        return await asyncio.to_thread(
-            fetch_order_status, self.exchange, symbol, order_id, timeout_s
-        )
-
-    async def monitor_sell_sim(self, expected_time_s: float) -> float:
-        return expected_time_s
->>>>>>> 8c9c1049
 
     async def analyze_book(
         self, params: Params, symbol: str, book: Dict[str, Any], mode: str = "SIM"
