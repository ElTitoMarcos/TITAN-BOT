--- conflicted
+++ resolved
@@ -17,10 +17,7 @@
     estimate_fill_time,
     best_price,
 )
-<<<<<<< HEAD
-=======
-
->>>>>>> 357d7207
+
 from exchange_utils.exchange_meta import exchange_meta
 from exchange_utils.orderbook_service import MarketDataHub
 
@@ -145,10 +142,7 @@
         asset: Optional[str] = None
         fills: List[Dict[str, float]] = []
         events: List[Dict[str, Any]] = []
-<<<<<<< HEAD
-=======
-
->>>>>>> 357d7207
+
         while True:
             try:
                 order = await asyncio.to_thread(
@@ -168,10 +162,7 @@
                         "ts": time.time(),
                         "filled_qty": filled,
                     })
-<<<<<<< HEAD
-=======
-
->>>>>>> 357d7207
+
             status = str(order.get("status", "")).upper()
             if status == "FILLED" and filled >= qty:
                 return {
@@ -184,10 +175,7 @@
                     "actual_fill_time_s": time.time() - start,
                     "order_id": order_id,
                     "fills": fills,
-<<<<<<< HEAD
-=======
-
->>>>>>> 357d7207
+
                 }
             if time.time() - start > params.max_wait_s:
                 if (
@@ -218,10 +206,7 @@
                                 "new_price": price,
                             }
                         )
-<<<<<<< HEAD
-=======
-
->>>>>>> 357d7207
+
                         start = time.time()
                         continue
                     except Exception:
@@ -243,10 +228,7 @@
                     "fills": fills,
                     "aborted": True,
                 }
-<<<<<<< HEAD
-=======
-
->>>>>>> 357d7207
+
             await asyncio.sleep(1)
 
     async def monitor_buy_sim(
@@ -284,10 +266,7 @@
                         commission = 0.0
                         if filled < qty:
                             events.append({"type": "partial_fill", "ts": time.time(), "filled_qty": filled})
-<<<<<<< HEAD
-=======
-
->>>>>>> 357d7207
+
                     if filled >= qty:
                         return {
                             "filled_qty": filled,
@@ -324,10 +303,7 @@
                     "fills": [],
                     "aborted": True,
                 }
-<<<<<<< HEAD
-=======
-
->>>>>>> 357d7207
+
             await asyncio.sleep(1)
 
     async def submit_sell_live(self, symbol: str, price: float, qty: float) -> Dict[str, Any]:
@@ -364,10 +340,7 @@
         asset: Optional[str] = None
         fills: List[Dict[str, float]] = []
         events: List[Dict[str, Any]] = []
-<<<<<<< HEAD
-=======
-
->>>>>>> 357d7207
+
         while True:
             try:
                 order = await asyncio.to_thread(
@@ -376,10 +349,7 @@
             except Exception:
                 order = {}
             fqty, favg, fee, asset, fdetail = parse_fills(order)
-<<<<<<< HEAD
-=======
-
->>>>>>> 357d7207
+
             if fqty > filled:
                 filled = fqty
                 avg_price = favg or avg_price
@@ -391,10 +361,7 @@
                         "ts": time.time(),
                         "filled_qty": filled,
                     })
-<<<<<<< HEAD
-=======
-
->>>>>>> 357d7207
+
             status = str(order.get("status", "")).upper()
             if status == "FILLED" and filled >= qty:
                 return {
@@ -407,10 +374,7 @@
                     "actual_fill_time_s": time.time() - start,
                     "order_id": order_id,
                     "fills": fills,
-<<<<<<< HEAD
-=======
-
->>>>>>> 357d7207
+
                 }
             if time.time() - start > params.max_wait_s:
                 if (
@@ -441,10 +405,7 @@
                                 "new_price": price,
                             }
                         )
-<<<<<<< HEAD
-=======
-
->>>>>>> 357d7207
+
                         start = time.time()
                         continue
                     except Exception:
@@ -466,10 +427,7 @@
                     "fills": fills,
                     "aborted": True,
                 }
-<<<<<<< HEAD
-=======
-
->>>>>>> 357d7207
+
             await asyncio.sleep(1)
 
     async def monitor_sell_sim(
@@ -507,10 +465,7 @@
                         avg_price = vwap or avg_price
                         if filled < qty:
                             events.append({"type": "partial_fill", "ts": time.time(), "filled_qty": filled})
-<<<<<<< HEAD
-=======
-
->>>>>>> 357d7207
+
                     if filled >= qty:
                         return {
                             "filled_qty": filled,
@@ -522,10 +477,7 @@
                             "actual_fill_time_s": time.time() - start,
                             "order_id": None,
                             "fills": [],
-<<<<<<< HEAD
-=======
-
->>>>>>> 357d7207
+
                         }
             if time.time() - start > params.max_wait_s:
                 if (
@@ -551,10 +503,7 @@
                     "fills": [],
                     "aborted": True,
                 }
-<<<<<<< HEAD
-=======
-
->>>>>>> 357d7207
+
             await asyncio.sleep(1)
 
     async def analyze_book(
