--- conflicted
+++ resolved
@@ -12,11 +12,7 @@
 from __future__ import annotations
 
 import time
-<<<<<<< HEAD
 from typing import Any, Dict, Tuple, Optional, List
-=======
-from typing import Any, Dict, Tuple, Optional
->>>>>>> 27d417db
 
 from exchange_utils.exchange_meta import exchange_meta
 
@@ -131,7 +127,6 @@
     raise TimeoutError("fetch_order_status timeout")
 
 
-<<<<<<< HEAD
 def parse_fills(
     order: Dict[str, Any]
 ) -> Tuple[float, float, float, Optional[str], List[Dict[str, float]]]:
@@ -144,16 +139,11 @@
         is a list of dicts each containing ``price``, ``qty``, ``fee`` and
         ``fee_asset`` entries parsed from the order payload.
     """
-=======
-def parse_fills(order: Dict[str, Any]) -> Tuple[float, float, float, Optional[str]]:
-    """Extract fill quantity, average price and commission from ``order``."""
->>>>>>> 27d417db
 
     filled = float(order.get("filled") or order.get("executedQty") or 0.0)
     avg = float(order.get("average") or order.get("price") or 0.0)
     commission = 0.0
     asset: Optional[str] = None
-<<<<<<< HEAD
     fills_detail: List[Dict[str, float]] = []
     fills = order.get("trades") or order.get("fills") or []
     for f in fills:
@@ -179,18 +169,9 @@
                 "fee_asset": asset,
             }
         )
-=======
-    fills = order.get("trades") or order.get("fills") or []
-    for f in fills:
-        commission += float(f.get("commission") or f.get("fee") or f.get("cost") or 0.0)
-        asset = f.get("commissionAsset") or f.get("asset") or f.get("currency") or asset
->>>>>>> 27d417db
+
     fee = order.get("fee")
     if isinstance(fee, dict):
         commission = float(fee.get("cost") or fee.get("commission") or commission)
         asset = fee.get("currency") or fee.get("asset") or asset
-<<<<<<< HEAD
-    return filled, avg, commission, asset, fills_detail
-=======
-    return filled, avg, commission, asset
->>>>>>> 27d417db
+    return filled, avg, commission, asset, fills_detail