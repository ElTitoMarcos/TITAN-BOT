--- conflicted
+++ resolved
@@ -169,10 +169,7 @@
                 "fee_asset": asset,
             }
         )
-<<<<<<< HEAD
-=======
 
->>>>>>> 357d7207
     fee = order.get("fee")
     if isinstance(fee, dict):
         commission = float(fee.get("cost") or fee.get("commission") or commission)
