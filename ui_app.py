import threading, queue, time, json, os
import ttkbootstrap as tb
from ttkbootstrap.constants import *
from ttkbootstrap.scrolled import ScrolledText
from tkinter import ttk
from typing import Dict, Any, List
from config import UIColors, Defaults, AppState
from engine import Engine
from scoring import compute_score

BADGE_SIM = "🔧SIM"
BADGE_LIVE = "⚡LIVE"
BADGE_BUY = "🟢BUY"
BADGE_SELL = "🔴SELL"

class App(tb.Window):

    def _iter_all_widgets(self, parent=None):
        parent = parent or self
        try:
            kids = parent.winfo_children()
        except Exception:
            return
        for w in kids:
            yield w
            yield from self._iter_all_widgets(w)

    def _lock_controls(self, locked: bool):
        # disable everything
        try:
            for w in self._iter_all_widgets():
                try:
                    if hasattr(w, "configure") and "state" in w.keys():
                        w.configure(state=("disabled" if locked else "normal"))
                except Exception:
                    pass
            # re-enable API widgets
            key_name = str(self.var_bin_key) if hasattr(self, "var_bin_key") else None
            sec_name = str(self.var_bin_sec) if hasattr(self, "var_bin_sec") else None
            oai_name = str(self.var_oai_key) if hasattr(self, "var_oai_key") else None
            for w in self._iter_all_widgets():
                try:
                    if w.winfo_class() in ("TEntry", "Entry"):
                        tv = w.cget("textvariable") if "textvariable" in w.keys() else ""
                        if tv in (key_name, sec_name, oai_name):
                            w.configure(state="normal")
                    if w.winfo_class() in ("TButton", "Button"):
                        txt = w.cget("text") if "text" in w.keys() else ""
                        if "Confirmar APIs" in str(txt):
                            w.configure(state="normal")
                except Exception:
                    pass
        except Exception:
            pass

    def _fmt_sats(self, price: float) -> str:
        """Formato legible para precios en satoshis"""
        try:
            sats = int(float(price) * 1e8)
        except Exception:
            sats = 0
        if sats >= 1000:
            return f"{sats:,}".replace(",", ".")
        return str(sats)

    def _coerce(self, val: str, col: str):
        v = str(val)
        if col == "symbol":
            return v
        if col == "price_sats":
            v = v.replace(".", "")
        try:
            return float(v)
        except Exception:
            return v

    def _sort_tree(self, col: str, reverse: bool, preserve: bool = False):
        data = [
            (self._coerce(self.tree.set(k, col), col), k)
            for k in self.tree.get_children("")
        ]
        try:
            data.sort(reverse=reverse)
        except Exception:
            pass
        for idx, (_, k) in enumerate(data):
            self.tree.move(k, "", idx)
        if not preserve:
            self._sort_col, self._sort_reverse = col, reverse
            self.tree.heading(col, command=lambda: self._sort_tree(col, not reverse))

    def __init__(self):
        super().__init__(title="AutoBTC - Punto a Punto", themename="cyborg")
        self.geometry("1400x860")
        self.minsize(1300, 760)

        self.colors = UIColors()
        self.cfg = Defaults()
        self.state = AppState()
        self._snapshot: Dict[str, Any] = {}
        self._log_queue: "queue.Queue[str]" = queue.Queue()
        self._engine_sim: Engine | None = None
        self._engine_live: Engine | None = None
        self.exchange = None

        self.metric_defaults = dict(self.cfg.weights)
        self.metric_vars: Dict[str, tb.BooleanVar] = {}

        self._keys_file = os.path.join(os.path.dirname(__file__), ".api_keys.json")

        self._build_ui()
        self._load_saved_keys()
        self._lock_controls(True)
        self.after(250, self._poll_log_queue)
        self.after(4000, self._tick_ui_refresh)
<<<<<<< HEAD
=======
        
>>>>>>> c419e960
        # Precarga de mercado y balance
        self._warmup_thread = threading.Thread(target=self._warmup_load_market, daemon=True)
        self._warmup_thread.start()
        self.after(2000, self._tick_balance_refresh)
        self._last_cand_refresh = 0.0

    # ------------------- UI -------------------
    def _build_ui(self):
        # Grid principal
        self.columnconfigure(0, weight=3)
        self.columnconfigure(1, weight=2)
        self.rowconfigure(1, weight=2)
        self.rowconfigure(2, weight=1)
        try:
            self._ensure_exchange()
        except Exception:
            pass

        # Header
        header = ttk.Frame(self, padding=10)
        header.grid(row=0, column=0, columnspan=2, sticky="ew")
        for c in range(4):
            header.columnconfigure(c, weight=1)

        # Controles SIM/LIVE
        self.var_bot_sim = tb.BooleanVar(value=False)
        self.var_bot_live = tb.BooleanVar(value=False)
        self.var_live_confirm = tb.BooleanVar(value=False)

        ttk.Checkbutton(header, text="BOT SIM", variable=self.var_bot_sim, style="success.Roundtoggle").grid(row=0, column=0, sticky="w", padx=5)
        ttk.Checkbutton(header, text="BOT LIVE", variable=self.var_bot_live, style="warning.Roundtoggle").grid(row=0, column=1, sticky="w", padx=5)
        ttk.Checkbutton(header, text="Confirm LIVE", variable=self.var_live_confirm, style="danger.Roundtoggle").grid(row=0, column=2, sticky="w", padx=5)

        self.lbl_state_sim = ttk.Label(header, text="SIM: OFF", bootstyle=SECONDARY)
        self.lbl_state_live = ttk.Label(header, text="LIVE: OFF", bootstyle=SECONDARY)
        self.lbl_state_sim.grid(row=1, column=0, sticky="w")
        self.lbl_state_live.grid(row=1, column=1, sticky="w")

        self.lbl_pnl = ttk.Label(header, text="PNL Sesión: +0.00%  (+$0.00)", font=("Segoe UI", 16, "bold"), bootstyle=SUCCESS)
        self.lbl_bal = ttk.Label(header, text="Balance: $0.00", font=("Segoe UI", 16, "bold"), bootstyle=INFO)
        self.lbl_pnl.grid(row=1, column=2, sticky="e", padx=5)
        self.lbl_bal.grid(row=1, column=3, sticky="e", padx=5)

        # Mercado (full width)
        frm_mkt = ttk.Labelframe(self, text="Mercado", padding=6)
        frm_mkt.grid(row=1, column=0, columnspan=2, sticky="nsew", padx=(10,10), pady=(0,8))
        frm_mkt.rowconfigure(0, weight=1); frm_mkt.columnconfigure(0, weight=1)
        cols = (
            "symbol","score","pct","price_sats",
            "trend_w","trend_d","trend_h","trend_m",
            "pressure","flow","depth_buy","depth_sell",
            "momentum","spread","micro_vol",
<<<<<<< HEAD
=======

>>>>>>> c419e960
        )
        self.tree = ttk.Treeview(frm_mkt, columns=cols, show="headings")
        style = tb.Style(); style.configure("Treeview", font=("Consolas", 10))
        self._sort_col: str | None = None
        self._sort_reverse: bool = False
        headers = [
            ("symbol", "Símbolo", 150, "w"),
            ("score", "Score", 70, "e"),
            ("pct", "%24h", 70, "e"),
            ("price_sats", "Precio (sats)", 120, "e"),
            ("trend_w", "Trend W", 90, "e"),
            ("trend_d", "Trend D", 90, "e"),
            ("trend_h", "Trend H", 90, "e"),
            ("trend_m", "Trend M", 90, "e"),
            ("pressure", "Presión", 90, "e"),
            ("flow", "Flujo", 90, "e"),
            ("depth_buy", "DepthBuy", 90, "e"),
            ("depth_sell", "DepthSell", 90, "e"),
            ("momentum", "Momentum", 90, "e"),
            ("spread", "Spread", 90, "e"),
            ("micro_vol", "MicroVol", 90, "e"),
        ]
        for c, txt, w, an in headers:
            self.tree.heading(c, text=txt, command=lambda col=c: self._sort_tree(col, False))
            self.tree.column(c, width=w, anchor=an, stretch=True)
        vsb = ttk.Scrollbar(frm_mkt, orient="vertical", command=self.tree.yview)
        self.tree.configure(yscrollcommand=vsb.set)
        self.tree.grid(row=0, column=0, sticky="nsew"); vsb.grid(row=0, column=1, sticky="ns")
<<<<<<< HEAD
=======

>>>>>>> c419e960
        # Colores por score (fino) en texto
        self.tree.tag_configure('score95', foreground='#166534')
        self.tree.tag_configure('score90', foreground='#15803d')
        self.tree.tag_configure('score80', foreground='#16a34a')
        self.tree.tag_configure('score70', foreground='#22c55e')
        self.tree.tag_configure('score60', foreground='#84cc16')
        self.tree.tag_configure('score50', foreground='#eab308')
        self.tree.tag_configure('score40', foreground='#f97316')
        self.tree.tag_configure('score30', foreground='#f43f5e')
        self.tree.tag_configure('scoreLow', foreground='#b91c1c')
        self.tree.tag_configure('veto', background='#ef4444', foreground='white')
        self.tree.tag_configure('candidate', font=('Consolas', 10, 'bold'))

        # Panel inferior izquierdo para órdenes
        left = ttk.Frame(self, padding=(10,0,10,10))
        left.grid(row=2, column=0, sticky="nsew")
        left.rowconfigure(0, weight=1)
        left.rowconfigure(1, weight=1)
        left.columnconfigure(0, weight=1)

        # Órdenes abiertas
        frm_open = ttk.Labelframe(left, text="Órdenes abiertas", padding=6)
        frm_open.grid(row=0, column=0, sticky="nsew", pady=(0,8))
        frm_open.rowconfigure(0, weight=1); frm_open.columnconfigure(0, weight=1)
        cols_o = ("id","symbol","side","mode","price","qty_usd","age")
        self.tree_open = ttk.Treeview(frm_open, columns=cols_o, show="headings")
        for c, txt, w, an in [("id","ID",160,"w"),
                               ("symbol","Símbolo",160,"w"),
                               ("side","Lado",90,"w"),
                               ("mode","Modo",80,"w"),
                               ("price","Precio",120,"e"),
                               ("qty_usd","USD",100,"e"),
                               ("age","Edad(s)",80,"e")]:
            self.tree_open.heading(c, text=txt); self.tree_open.column(c, width=w, anchor=an, stretch=True)
        vsb2 = ttk.Scrollbar(frm_open, orient="vertical", command=self.tree_open.yview)
        self.tree_open.configure(yscrollcommand=vsb2.set)
        self.tree_open.grid(row=0, column=0, sticky="nsew"); vsb2.grid(row=0, column=1, sticky="ns")

        # Órdenes cerradas
        frm_closed = ttk.Labelframe(left, text="Órdenes cerradas", padding=6)
        frm_closed.grid(row=1, column=0, sticky="nsew")
        frm_closed.rowconfigure(0, weight=1); frm_closed.columnconfigure(0, weight=1)
        cols_c = ("ts","symbol","side","mode","price","qty_usd")
        self.tree_closed = ttk.Treeview(frm_closed, columns=cols_c, show="headings")
        for c, txt, w, an in [("ts","Tiempo",170,"w"),
                               ("symbol","Símbolo",160,"w"),
                               ("side","Lado",90,"w"),
                               ("mode","Modo",80,"w"),
                               ("price","Precio",120,"e"),
                               ("qty_usd","USD",100,"e")]:
            self.tree_closed.heading(c, text=txt); self.tree_closed.column(c, width=w, anchor=an, stretch=True)
        vsb3 = ttk.Scrollbar(frm_closed, orient="vertical", command=self.tree_closed.yview)
        self.tree_closed.configure(yscrollcommand=vsb3.set)
        self.tree_closed.grid(row=0, column=0, sticky="nsew"); vsb3.grid(row=0, column=1, sticky="ns")

        # Right panel
        right = ttk.Frame(self, padding=(0, 0, 10, 10))
        right.grid(row=2, column=1, sticky="nsew")
        right.columnconfigure(0, weight=1)
        right.rowconfigure(4, weight=0)
        right.rowconfigure(5, weight=1)
        right.rowconfigure(6, weight=0)
        right.rowconfigure(7, weight=1)

        ttk.Label(right, text="Ajustes").grid(row=0, column=0, sticky="w", pady=(0,6))

        # Tamaños + toggle mínimo + apply
        frm_size = ttk.Labelframe(right, text="Tamaño por operación (USD)", padding=8)
        frm_size.grid(row=1, column=0, sticky="ew", pady=6)
        self.var_size_sim = tb.DoubleVar(value=self.cfg.size_usd_sim)
        self.var_size_live = tb.DoubleVar(value=self.cfg.size_usd_live)
        self.var_use_min_live = tb.BooleanVar(value=True)
        ttk.Label(frm_size, text="SIM").grid(row=0, column=0, sticky="w")
        self.ent_size_sim = ttk.Entry(frm_size, textvariable=self.var_size_sim, width=14)
        self.ent_size_sim.grid(row=0, column=1, sticky="e")
        ttk.Label(frm_size, text="LIVE (mínimo Binance)").grid(row=1, column=0, sticky="w")
        self.ent_size_live = ttk.Entry(frm_size, textvariable=self.var_size_live, width=14, state="disabled")
        self.ent_size_live.grid(row=1, column=1, sticky="e")
        ttk.Checkbutton(frm_size, text="Usar mínimo Binance (LIVE)", variable=self.var_use_min_live, style="info.Roundtoggle", command=self._on_toggle_min_live).grid(row=2, column=0, sticky="w")
        self.lbl_min_marker = ttk.Label(frm_size, text="Mínimo permitido por Binance: --")
        self.lbl_min_marker.grid(row=3, column=0, columnspan=3, sticky="w", pady=(4,0))
        ttk.Button(frm_size, text="Aplicar tamaño", command=self._apply_sizes).grid(row=0, column=2, rowspan=2, padx=6)

        # API keys
        frm_api = ttk.Labelframe(right, text="Claves API", padding=8)
        frm_api.grid(row=2, column=0, sticky="ew", pady=6)
        self.var_bin_key = tb.StringVar(value="")
        self.var_bin_sec = tb.StringVar(value="")
        ttk.Label(frm_api, text="Binance KEY").grid(row=0, column=0, sticky="w")
        ttk.Entry(frm_api, textvariable=self.var_bin_key, width=28).grid(row=0, column=1, sticky="e")
        ttk.Label(frm_api, text="Binance SECRET").grid(row=1, column=0, sticky="w")
        ttk.Entry(frm_api, textvariable=self.var_bin_sec, width=28, show="•").grid(row=1, column=1, sticky="e")

        self.var_oai_key = tb.StringVar(value="")
        ttk.Label(frm_api, text="ChatGPT API Key").grid(row=2, column=0, sticky="w")
        ttk.Entry(frm_api, textvariable=self.var_oai_key, width=28, show="•").grid(row=2, column=1, sticky="e")
        ttk.Button(frm_api, text="Confirmar APIs", command=self._confirm_apis).grid(row=0, column=2, rowspan=3, padx=6)

        # LLM config minimal: model + seconds + apply button
        frm_llm = ttk.Labelframe(right, text="LLM (decisor)", padding=8)
        frm_llm.grid(row=3, column=0, sticky="ew", pady=6)
        self.var_llm_model = tb.StringVar(value=self.cfg.llm_model)
        self.var_llm_secs = tb.IntVar(value=max(1, int(self.cfg.llm_call_interval_ms/1000)))
        ttk.Label(frm_llm, text="Modelo").grid(row=0, column=0, sticky="w")
        ttk.Combobox(frm_llm, textvariable=self.var_llm_model, values=["gpt-4o","gpt-4o-mini","gpt-4.1","gpt-4.1-mini"], width=14, state="readonly").grid(row=0, column=1, sticky="e")
        ttk.Label(frm_llm, text="Segundos entre llamadas").grid(row=1, column=0, sticky="w")
        ttk.Entry(frm_llm, textvariable=self.var_llm_secs, width=14).grid(row=1, column=1, sticky="e")
        ttk.Button(frm_llm, text="Aplicar LLM", command=self._apply_llm).grid(row=0, column=2, rowspan=2, padx=6)

        # Consulta LLM
        frm_llm_manual = ttk.Labelframe(right, text="Consulta LLM", padding=8)
        frm_llm_manual.grid(row=4, column=0, sticky="nsew")
        frm_llm_manual.columnconfigure(0, weight=1)
        self.var_llm_query = tb.StringVar()
        ttk.Entry(frm_llm_manual, textvariable=self.var_llm_query).grid(row=0, column=0, sticky="ew")
        ttk.Button(frm_llm_manual, text="Enviar", command=self._send_llm_query).grid(row=0, column=1, padx=4)
        frm_llm_manual.rowconfigure(1, weight=1)
        self.txt_llm_resp = ScrolledText(frm_llm_manual, height=3, autohide=True, wrap="word")
        self.txt_llm_resp.grid(row=1, column=0, columnspan=2, sticky="nsew")
<<<<<<< HEAD
=======
        ttk.Button(frm_llm_manual, text="Revertir patch", command=self._revert_patch).grid(row=2, column=0, sticky="ew", pady=(4,0))
        ttk.Button(frm_llm_manual, text="Patch a LIVE", command=self._apply_patch_live).grid(row=2, column=1, sticky="ew", pady=(4,0))
>>>>>>> c419e960

        # Información / Razones
        frm_info = ttk.Labelframe(right, text="Información / Razones", padding=8)
        frm_info.grid(row=5, column=0, sticky="nsew", pady=(6, 0))
<<<<<<< HEAD
        frm_info.rowconfigure(0, weight=1); frm_info.columnconfigure(0, weight=1); frm_info.columnconfigure(1, weight=1)
        self.txt_info = ScrolledText(frm_info, height=6, autohide=True, wrap="word")
        self.txt_info.grid(row=0, column=0, columnspan=2, sticky="nsew")
        ttk.Button(frm_info, text="Revertir patch", command=self._revert_patch).grid(row=1, column=0, sticky="ew", pady=(4,0))
        ttk.Button(frm_info, text="Patch a LIVE", command=self._apply_patch_live).grid(row=1, column=1, sticky="ew", pady=(4,0))
=======
        frm_info.rowconfigure(0, weight=1); frm_info.columnconfigure(0, weight=1)
        self.txt_info = ScrolledText(frm_info, height=6, autohide=True, wrap="word")
        self.txt_info.grid(row=0, column=0, sticky="nsew")
>>>>>>> c419e960

        # Métricas de Score
        frm_met = ttk.Labelframe(right, text="Métricas Score", padding=8)
        frm_met.grid(row=6, column=0, sticky="ew", pady=6)
<<<<<<< HEAD
=======

>>>>>>> c419e960
        for idx, (key, label) in enumerate([
            ("trend_w", "Trend semanal"),
            ("trend_d", "Trend diaria"),
            ("pressure", "Presión libro"),
            ("flow", "Flujo órdenes"),
            ("trend_h", "Trend horas"),
            ("depth", "Profundidad"),
            ("trend_m", "Trend minutos"),
            ("momentum", "Momentum"),
            ("spread", "Spread"),
            ("microvol", "Microvol"),
        ]):
            var = tb.BooleanVar(value=self.cfg.weights.get(key, 0) > 0)
            self.metric_vars[key] = var
            ttk.Checkbutton(frm_met, text=label, variable=var, command=self._apply_metric_weights).grid(row=idx//2, column=idx%2, sticky="w")

        # Log
        frm_log = ttk.Labelframe(right, text="Log", padding=8)
        frm_log.grid(row=7, column=0, sticky="nsew", pady=6)
        frm_log.rowconfigure(0, weight=1); frm_log.columnconfigure(0, weight=1)
        self.txt_log = ScrolledText(frm_log, height=6, autohide=True, wrap="none")
        self.txt_log.grid(row=0, column=0, sticky="nsew")

        # Bindings
        self.var_bot_sim.trace_add("write", self._on_bot_sim)
        self.var_bot_live.trace_add("write", self._on_bot_live)
        self.var_live_confirm.trace_add("write", self._on_live_confirm)
        self.tree.bind("<<TreeviewSelect>>", self._on_pair_select)

    # ------------------- Helpers -------------------
    def _ensure_exchange(self):
        if self.exchange is None:
            from exchange_utils import BinanceExchange
            self.exchange = BinanceExchange(rate_limit=True, sandbox=False)

    def _load_saved_keys(self):
        try:
            with open(self._keys_file, "r", encoding="utf-8") as f:
                data = json.load(f)
            self.var_bin_key.set(data.get("bin_key", ""))
            self.var_bin_sec.set(data.get("bin_sec", ""))
            self.var_oai_key.set(data.get("oai_key", ""))
        except Exception:
            pass

    def _save_api_keys(self):
        try:
            data = {
                "bin_key": self.var_bin_key.get(),
                "bin_sec": self.var_bin_sec.get(),
                "oai_key": self.var_oai_key.get(),
            }
            with open(self._keys_file, "w", encoding="utf-8") as f:
                json.dump(data, f)
        except Exception:
            pass

    # ------------------- Warmup -------------------
    def _warmup_load_market(self):
        try:
            self._ensure_exchange()
            uni = self.exchange.fetch_universe(None)[:100]

            if uni:
                pairs = self.exchange.fetch_top_metrics(uni[: min(20, len(uni))])
<<<<<<< HEAD
                try:
                    self.exchange.ensure_collector([p['symbol'] for p in pairs], interval_ms=800)
                except Exception:
                    pass
=======
>>>>>>> c419e960
                store = self.exchange.market_summary_for([p['symbol'] for p in pairs])
                trends = self.exchange.fetch_trend_metrics([p['symbol'] for p in pairs])
                for p in pairs:
                    ms = store.get(p['symbol'], {})
                    tr = trends.get(p['symbol'], {})
                    features = {
                        "imbalance": ms.get("imbalance", p.get("imbalance", 0.5)),
                        "spread_abs": ms.get("spread_abs", abs(p.get("best_ask",0.0)-p.get("best_bid",0.0))),
                        "pct_change_window": p.get("pct_change_window", 0.0),
                        "depth_buy": ms.get("depth_buy", p.get("depth",{}).get("buy",0.0)),
                        "depth_sell": ms.get("depth_sell", p.get("depth",{}).get("sell",0.0)),
                        "best_bid_qty": ms.get("bid_top_qty", p.get("bid_top_qty",0.0)),
                        "best_ask_qty": ms.get("ask_top_qty", p.get("ask_top_qty",0.0)),
                        "trade_flow_buy_ratio": ms.get("trade_flow", {}).get("buy_ratio", p.get("trade_flow", {}).get("buy_ratio", 0.5)),
                        "mid": ms.get("mid", p.get("mid",0.0)),
                        "spread_bps": p.get("spread_bps", 0.0),
                        "tick_price_bps": p.get("tick_price_bps", 8.0),
                        "base_volume": p.get("depth", {}).get("buy", 0.0) + p.get("depth", {}).get("sell", 0.0),
                        "micro_volatility": p.get("micro_volatility", 0.0),
                        "trend_w": tr.get("trend_w", 0.0),
                        "trend_d": tr.get("trend_d", 0.0),
                        "trend_h": tr.get("trend_h", 0.0),
                        "trend_m": tr.get("trend_m", 0.0),
                        "weights": self.cfg.weights,
                    }
                    p['best_bid'] = ms.get('best_bid', p.get('best_bid',0.0))
                    p['best_ask'] = ms.get('best_ask', p.get('best_ask',0.0))
                    p['bid_top_qty'] = features['best_bid_qty']
                    p['ask_top_qty'] = features['best_ask_qty']
                    p['imbalance'] = features['imbalance']
                    p['depth'] = {"buy": features['depth_buy'], "sell": features['depth_sell']}
                    p['score'] = compute_score(features)
                if not self._snapshot:
                    self._refresh_market_table(pairs, [])
            # Mínimo global BTC en el marcador
            try:
                min_usd = self.exchange.global_min_notional_usd()
                self.lbl_min_marker.configure(text=f"Mínimo permitido por Binance: {min_usd:.2f} USDT")
            except Exception:
                pass
        except Exception as e:
            self.log_append(f"[ENGINE] Warmup error: {e}")

    def _refresh_market_candidates(self):
        try:
            self._ensure_exchange()
            uni = self.exchange.fetch_universe(None)[:100]

            if not uni:
                return
            pairs = self.exchange.fetch_top_metrics(uni[: min(20, len(uni))])
<<<<<<< HEAD
            try:
                self.exchange.ensure_collector([p['symbol'] for p in pairs], interval_ms=800)
            except Exception:
                pass
            store = self.exchange.market_summary_for([p['symbol'] for p in pairs])
            trends = self.exchange.fetch_trend_metrics([p['symbol'] for p in pairs])
            cands: List[Dict[str, Any]] = []
=======
            store = self.exchange.market_summary_for([p['symbol'] for p in pairs])
            trends = self.exchange.fetch_trend_metrics([p['symbol'] for p in pairs])
            cands: List[Dict[str, Any]] = []
            self.log_append("[ENGINE] Buscando pares")

>>>>>>> c419e960
            for p in pairs:
                ms = store.get(p['symbol'], {})
                tr = trends.get(p['symbol'], {})
                features = {
                    "imbalance": ms.get("imbalance", p.get("imbalance", 0.5)),
                    "spread_abs": ms.get("spread_abs", abs(p.get("best_ask",0.0)-p.get("best_bid",0.0))),
                    "pct_change_window": p.get("pct_change_window", 0.0),
                    "depth_buy": ms.get("depth_buy", p.get("depth",{}).get("buy",0.0)),
                    "depth_sell": ms.get("depth_sell", p.get("depth",{}).get("sell",0.0)),
                    "best_bid_qty": ms.get("bid_top_qty", p.get("bid_top_qty",0.0)),
                    "best_ask_qty": ms.get("ask_top_qty", p.get("ask_top_qty",0.0)),
                    "trade_flow_buy_ratio": ms.get("trade_flow", {}).get("buy_ratio", p.get("trade_flow", {}).get("buy_ratio", 0.5)),
                    "mid": ms.get("mid", p.get("mid",0.0)),
                    "spread_bps": p.get("spread_bps", 0.0),
                    "tick_price_bps": p.get("tick_price_bps", 8.0),
                    "base_volume": p.get("depth", {}).get("buy", 0.0) + p.get("depth", {}).get("sell", 0.0),
                    "micro_volatility": p.get("micro_volatility", 0.0),
                    "trend_w": tr.get("trend_w", 0.0),
                    "trend_d": tr.get("trend_d", 0.0),
                    "trend_h": tr.get("trend_h", 0.0),
                    "trend_m": tr.get("trend_m", 0.0),
                    "weights": self.cfg.weights,
                }
                p['best_bid'] = ms.get('best_bid', p.get('best_bid',0.0))
                p['best_ask'] = ms.get('best_ask', p.get('best_ask',0.0))
                p['bid_top_qty'] = features['best_bid_qty']
                p['ask_top_qty'] = features['best_ask_qty']
                p['imbalance'] = features['imbalance']
                p['depth'] = {"buy": features['depth_buy'], "sell": features['depth_sell']}
                p['score'] = compute_score(features)
                tot = features['best_bid_qty'] + features['best_ask_qty']
                p['pressure'] = features['best_bid_qty']/tot if tot else 0.0
                p['flow'] = features.get('trade_flow_buy_ratio',0.5)
                p['trend_w'] = features['trend_w']
                p['trend_d'] = features['trend_d']
                p['trend_h'] = features['trend_h']
                p['trend_m'] = features['trend_m']
                p['depth_buy'] = features['depth_buy']
                p['depth_sell'] = features['depth_sell']
                p['momentum'] = abs(features.get('pct_change_window',0.0))
                p['spread_abs'] = features['spread_abs']
                p['micro_volatility'] = features['micro_volatility']
                p['is_candidate'] = True
                cands.append(p)
            cands.sort(key=lambda x: x.get('score',0.0), reverse=True)
<<<<<<< HEAD
=======

            self.log_append(f"[ENGINE] Candidatos encontrados: {len(cands)}")
>>>>>>> c419e960
            if not ((self._engine_sim and self._engine_sim.is_alive()) or (self._engine_live and self._engine_live.is_alive())):
                self._snapshot = {**self._snapshot, "pairs": pairs, "candidates": cands}
            self._refresh_market_table(pairs, cands)
        except Exception as e:
            self.log_append(f"[ENGINE] Error al refrescar mercado: {e}")

    # ------------------- Engine binding -------------------
    def _on_bot_sim(self, *_):
        en = bool(self.var_bot_sim.get())
        if en and (self._engine_sim is None or not self._engine_sim.is_alive()):
            self._start_engine_sim()
            self.lbl_state_sim.configure(text="SIM: ON", bootstyle=SUCCESS)
            self.log_append("[ENGINE SIM] Bot SIM iniciado.")
        elif not en and self._engine_sim:
            self._engine_sim.stop()
            self._engine_sim = None
            self.lbl_state_sim.configure(text="SIM: OFF", bootstyle=SECONDARY)
            self.log_append("[ENGINE SIM] Bot SIM detenido.")

    def _on_bot_live(self, *_):
        en = bool(self.var_bot_live.get())
        if en and not bool(self.var_live_confirm.get()):
            # No permitimos arrancar LIVE sin confirmación
            self.var_bot_live.set(False)
            self.lbl_state_live.configure(text="LIVE: OFF", bootstyle=SECONDARY)
            self.log_append("[RISK] LIVE bloqueado: activa 'Confirm LIVE' para iniciar.")
            return
        if en and (self._engine_live is None or not self._engine_live.is_alive()):
            self._start_engine_live()
            self.lbl_state_live.configure(text="LIVE: ON", bootstyle=WARNING)
            self.log_append("[ENGINE LIVE] Bot LIVE iniciado.")
        elif not en and self._engine_live:
            self._engine_live.stop()
            self._engine_live = None
            self.lbl_state_live.configure(text="LIVE: OFF", bootstyle=SECONDARY)
            self.log_append("[ENGINE LIVE] Bot LIVE detenido.")

    def _on_live_confirm(self, *_):
        lc = bool(self.var_live_confirm.get())
        if self._engine_live:
            self._engine_live.state.live_confirmed = lc
        self.log_append(f"[RISK] Confirm LIVE = {lc}")

    def _start_engine_sim(self):
        def push_snapshot(snap: Dict[str, Any]):
            self._snapshot = snap
        self._ensure_exchange()
        self._engine_sim = Engine(ui_push_snapshot=push_snapshot, ui_log=self.log_append, exchange=self.exchange, name="SIM")
        self._engine_sim.mode = "SIM"
        self._engine_sim.cfg.size_usd_sim = float(self.var_size_sim.get())
        # LLM
        self._engine_sim.llm.set_model(self.var_llm_model.get())
        secs = max(1, int(self.var_llm_secs.get()))
        self._engine_sim.cfg.llm_call_interval_ms = secs * 1000
        self._engine_sim.start()

    def _start_engine_live(self):
        def push_snapshot(snap: Dict[str, Any]):
            self._snapshot = snap
        self._ensure_exchange()
        self._engine_live = Engine(
            ui_push_snapshot=push_snapshot,
            ui_log=self.log_append,
            exchange=self.exchange,
            name="LIVE"
        )
        self._engine_live.mode = "LIVE"
        # tamaño LIVE (mínimo global si toggle ON)
        if bool(self.var_use_min_live.get()):
            try:
                min_usd = self.exchange.global_min_notional_usd()
                usd = float(min_usd) + 0.1
                self._engine_live.cfg.size_usd_live = float(
                    usd if usd > 0 else self._engine_live.cfg.size_usd_live
                )
                self.var_size_live.set(round(self._engine_live.cfg.size_usd_live, 2))
                self.ent_size_live.configure(state="disabled")
                self.lbl_min_marker.configure(text=f"Mínimo permitido por Binance: {min_usd:.2f} USDT")
            except Exception:
                pass
        # LLM
        self._engine_live.llm.set_model(self.var_llm_model.get())
        secs = max(1, int(self.var_llm_secs.get()))
        self._engine_live.cfg.llm_call_interval_ms = secs * 1000
        # Confirm gate
        self._engine_live.state.live_confirmed = bool(self.var_live_confirm.get())
        self._engine_live.start()


    # ------------------- Actions -------------------
    def _on_toggle_min_live(self):
        use_min = bool(self.var_use_min_live.get())
        if use_min:
            self.ent_size_live.configure(state="disabled")
            try:
                self._ensure_exchange()
                min_usd = self.exchange.global_min_notional_usd()
                self.lbl_min_marker.configure(text=f"Mínimo permitido por Binance: {min_usd:.2f} USDT")
            except Exception:
                self.lbl_min_marker.configure(text="Mínimo permitido por Binance: --")
        else:
            self.ent_size_live.configure(state="normal")
            self.lbl_min_marker.configure(text="Mínimo permitido por Binance: (no aplicado)")

    def _apply_binance_keys(self):
        key = self.var_bin_key.get().strip()
        sec = self.var_bin_sec.get().strip()
        self._ensure_exchange()
        self.exchange.set_api_keys(key, sec)
        if self._engine_sim:
            self._engine_sim.exchange.set_api_keys(key, sec)
        if self._engine_live:
            self._engine_live.exchange.set_api_keys(key, sec)
        self.log_append("[ENGINE] Claves de Binance aplicadas.")
        try:
            self.exchange.load_markets()
            return True
        except Exception:
            return False

    def _apply_openai_key(self):
        k = self.var_oai_key.get().strip()
        client = None
        if self._engine_sim:
            self._engine_sim.llm.set_api_key(k)
            self._engine_sim.cfg.openai_api_key = k
            client = self._engine_sim.llm
        if self._engine_live:
            self._engine_live.llm.set_api_key(k)
            self._engine_live.cfg.openai_api_key = k
            client = client or self._engine_live.llm
        if client is None:
            from llm_client import LLMClient
            client = LLMClient(api_key=k)
        self.log_append("[LLM] Clave de ChatGPT aplicada.")
        try:
            if client._openai:
                client._openai.models.list()
                return True
        except Exception:
            pass
        return False

    def _confirm_apis(self):
        ok_bin = self._apply_binance_keys()
        ok_oai = self._apply_openai_key()
        if ok_bin and ok_oai:
            self._save_api_keys()
            self._lock_controls(False)
            self.log_append("[APP] APIs verificadas. Desbloqueando interfaz.")
            self._refresh_market_candidates()
        else:
            self.log_append("[APP] Error verificando APIs. Revísalas e intenta nuevamente.")

    def _apply_llm(self):
        if self._engine_sim:
            self._engine_sim.llm.set_model(self.var_llm_model.get())
            secs = max(1, int(self.var_llm_secs.get()))
            self._engine_sim.cfg.llm_call_interval_ms = secs * 1000
            self._engine_sim._last_loop_ts = time.monotonic()
        if self._engine_live:
            self._engine_live.llm.set_model(self.var_llm_model.get())
            secs = max(1, int(self.var_llm_secs.get()))
            self._engine_live.cfg.llm_call_interval_ms = secs * 1000
            self._engine_live._last_loop_ts = time.monotonic()
        self.log_append("[LLM] Configuración aplicada.")

    def _apply_metric_weights(self):
        for key, var in self.metric_vars.items():
            self.cfg.weights[key] = self.metric_defaults.get(key, 0) if var.get() else 0
        if self._engine_sim:
            self._engine_sim.cfg.weights = dict(self.cfg.weights)
        if self._engine_live:
            self._engine_live.cfg.weights = dict(self.cfg.weights)
<<<<<<< HEAD
        threading.Thread(target=self._refresh_market_candidates, daemon=True).start()
=======
        self._refresh_market_candidates()
>>>>>>> c419e960

    def _send_llm_query(self):
        q = self.var_llm_query.get().strip()
        if not q:
            return
        def worker():
            eng = self._engine_live or self._engine_sim
            resp = ""
            if eng and eng.llm:
                resp = eng.llm.ask(q)
            else:
                try:
                    from llm_client import LLMClient
                    llm = LLMClient(model=self.var_llm_model.get(), api_key=self.var_oai_key.get())
                    resp = llm.ask(q)
                except Exception:
                    resp = ""
            def update():
                self.txt_llm_resp.delete("1.0", "end")
                self.txt_llm_resp.insert("end", resp or "[sin respuesta]")
                lines = int(self.txt_llm_resp.index('end-1c').split('.')[0])
                self.txt_llm_resp.configure(height=min(10, max(3, lines)))
            self.after(0, update)
        threading.Thread(target=worker, daemon=True).start()

    def _revert_patch(self):
        if self._engine_sim:
            self._engine_sim.revert_last_patch()
        if self._engine_live:
            self._engine_live.revert_last_patch()
        self.log_append("[LLM] Patches revertidos.")

    def _apply_patch_live(self):
        if self._engine_sim and self._engine_live and getattr(self._engine_sim, "_last_patch_code", ""):
            code = self._engine_sim._last_patch_code
            self._engine_live.apply_llm_patch(code)
            self.log_append("[LLM] Patch aplicado al LIVE.")

    def _apply_sizes(self):
        # SIM: editable
        try:
            if self._engine_sim:
                self._engine_sim.cfg.size_usd_sim = float(self.var_size_sim.get())
        except Exception:
            pass
        # LIVE: mínimo global si toggle
        if bool(self.var_use_min_live.get()):
            try:
                self._ensure_exchange()
                min_usd = self.exchange.global_min_notional_usd()
                usd = float(min_usd) + 0.1
                self.var_size_live.set(round(usd, 2))
                if self._engine_live:
                    self._engine_live.cfg.size_usd_live = float(usd)
                self.ent_size_live.configure(state="disabled")
                self.lbl_min_marker.configure(text=f"Mínimo permitido por Binance: {min_usd:.2f} USDT")
            except Exception as e:
                self.log_append(f"[ENGINE] Error obteniendo mínimo: {e}")
        else:
            self.ent_size_live.configure(state="normal")

    def _selected_symbol(self):
        item = self.tree.focus()
        return self.tree.item(item,"values")[0] if item else None

    def _update_min_marker(self):
        # solo informativo, global ya mostrado
        pass

    # ------------------- Log helpers -------------------
    def log_append(self, msg: str):
        self._log_queue.put(msg)

    def _poll_log_queue(self):
        try:
            while True:
                msg = self._log_queue.get_nowait()
                self.txt_log.insert("end", msg + "\n")
                self.txt_log.see("end")
        except queue.Empty:
            pass
        self.after(200, self._poll_log_queue)

    # ------------------- UI refresh -------------------
    def _tick_balance_refresh(self):
        try:
            self._ensure_exchange()
            b = self.exchange.fetch_balances_summary()
            if b:
                self.lbl_bal.configure(text=f"Balance: ${b.get('balance_usd',0.0):,.2f}")
        except Exception:
            pass
        self.after(5000, self._tick_balance_refresh)

    def _tick_ui_refresh(self):
        snap = self._snapshot or {}
        gs = snap.get("global_state", {})
        pnlp = gs.get("pnl_intraday_percent", 0.0)
        pnlu = gs.get("pnl_intraday_usd", 0.0)
        self.lbl_pnl.configure(text=f"PNL Sesión: {pnlp:+.2f}%  ({pnlu:+.2f} USD)")
        try:
            if pnlu >= 0: self.lbl_pnl.configure(bootstyle=SUCCESS)
            else: self.lbl_pnl.configure(bootstyle=DANGER)
        except Exception:
            pass

        # Tablas
        self._refresh_market_table(
            snap.get("pairs", []),
            snap.get("candidates", []),
        )
        threading.Thread(target=self._refresh_market_candidates, daemon=True).start()

        # Razones
        reasons = snap.get("reasons", [])
        if reasons:
            self.txt_info.delete("1.0","end")
            for r in reasons:
                self.txt_info.insert("end", f"• {r}\n")
                self.log_append(f"[ENGINE] {r}")

        self.after(4000, self._tick_ui_refresh)

    def _tick_open_orders(self):
        snap = self._snapshot or {}
        self._refresh_open_orders(snap.get("open_orders", []))
        self.after(4000, self._tick_open_orders)

    def _tick_closed_orders(self):
        snap = self._snapshot or {}
        self._refresh_closed_orders(snap.get("closed_orders", []))
        self.after(4000, self._tick_closed_orders)

    def _on_pair_select(self, _event):
        sel = self.tree.selection()
        if not sel:
            return
        self.after(300, lambda: [self.tree.selection_remove(i) for i in sel])

    def _refresh_market_table(self, pairs: List[Dict[str, Any]], candidates: List[Dict[str, Any]]):
        cand_syms = {c.get("symbol") for c in candidates}
        pairs = list(pairs)
        existing_rows = {self.tree.set(iid, "symbol"): iid for iid in self.tree.get_children()}
        pairs_sorted = sorted(pairs, key=lambda p: p.get("score", 0.0), reverse=True)
        for p in pairs_sorted:
            sym = p.get("symbol", "")
<<<<<<< HEAD
=======

>>>>>>> c419e960
            values = (
                sym,
                f"{p.get('score',0.0):.1f}",
                f"{p.get('pct_change_window',0.0):+.2f}",
                self._fmt_sats(p.get('mid',0.0)),
                f"{p.get('trend_w',0.0):+.2f}",
                f"{p.get('trend_d',0.0):+.2f}",
                f"{p.get('trend_h',0.0):+.2f}",
                f"{p.get('trend_m',0.0):+.2f}",
                f"{p.get('pressure',0.0):.2f}",
                f"{p.get('flow',0.0):.2f}",
                f"{p.get('depth_buy',0.0):.2f}",
                f"{p.get('depth_sell',0.0):.2f}",
                f"{p.get('momentum',0.0):.2f}",
                f"{p.get('spread_abs',0.0):.8f}",
                f"{p.get('micro_volatility',0.0):.4f}",
            )
            item = existing_rows.pop(sym, None)
            if item:
                self.tree.item(item, values=values)
            else:
                item = self.tree.insert("", "end", values=values)
            try:
                sc = float(p.get('score', 0.0))
            except Exception:
                sc = 0.0

            tag = 'scoreLow'
            if sc >= 95:
                tag = 'score95'
            elif sc >= 90:
                tag = 'score90'
            elif sc >= 80:
                tag = 'score80'
            elif sc >= 70:
                tag = 'score70'
            elif sc >= 60:
                tag = 'score60'
            elif sc >= 50:
                tag = 'score50'
            elif sc >= 40:
                tag = 'score40'
            elif sc >= 30:
                tag = 'score30'

            tags = [tag]
            if sym in cand_syms:
                tags.append('candidate')
            self.tree.item(item, tags=tuple(tags))
        for iid in existing_rows.values():
            self.tree.delete(iid)
        if self._sort_col:
            self._sort_tree(self._sort_col, self._sort_reverse, preserve=True)

    def _refresh_open_orders(self, orders: List[Dict[str, Any]]):
        for i in self.tree_open.get_children():
            self.tree_open.delete(i)
        now = time.time()*1000
        for o in orders:
            side = f"{BADGE_BUY}" if o.get("side")=="buy" else f"{BADGE_SELL}"
            mode = f"{BADGE_LIVE}" if o.get("mode")=="LIVE" else f"{BADGE_SIM}"
            age = max(0, (now - o.get('ts', now)) / 1000.0)
            self.tree_open.insert("", "end", values=(
                o.get("id",""),
                o.get("symbol",""),
                side,
                mode,
                f"{o.get('price',0.0):.8f}",
                f"{o.get('qty_usd',0.0):.2f}",
                f"{age:.1f}"
            ))

    def _refresh_closed_orders(self, orders: List[Dict[str, Any]]):
        for i in self.tree_closed.get_children():
            self.tree_closed.delete(i)
        for o in orders[-200:]:
            side = f"{BADGE_BUY}" if o.get("side")=="buy" else f"{BADGE_SELL}"
            mode = f"{BADGE_LIVE}" if o.get("mode")=="LIVE" else f"{BADGE_SIM}"
            self.tree_closed.insert("", "end", values=(
                o.get("ts",""),
                o.get("symbol",""),
                side,
                mode,
                f"{o.get('price',0.0):.8f}",
                f"{o.get('qty_usd',0.0):.2f}",
            ))

def launch():
    app = App()
    app.mainloop()

if __name__ == "__main__":
    launch()<|MERGE_RESOLUTION|>--- conflicted
+++ resolved
@@ -113,10 +113,7 @@
         self._lock_controls(True)
         self.after(250, self._poll_log_queue)
         self.after(4000, self._tick_ui_refresh)
-<<<<<<< HEAD
-=======
-        
->>>>>>> c419e960
+
         # Precarga de mercado y balance
         self._warmup_thread = threading.Thread(target=self._warmup_load_market, daemon=True)
         self._warmup_thread.start()
@@ -169,10 +166,7 @@
             "trend_w","trend_d","trend_h","trend_m",
             "pressure","flow","depth_buy","depth_sell",
             "momentum","spread","micro_vol",
-<<<<<<< HEAD
-=======
-
->>>>>>> c419e960
+
         )
         self.tree = ttk.Treeview(frm_mkt, columns=cols, show="headings")
         style = tb.Style(); style.configure("Treeview", font=("Consolas", 10))
@@ -201,10 +195,7 @@
         vsb = ttk.Scrollbar(frm_mkt, orient="vertical", command=self.tree.yview)
         self.tree.configure(yscrollcommand=vsb.set)
         self.tree.grid(row=0, column=0, sticky="nsew"); vsb.grid(row=0, column=1, sticky="ns")
-<<<<<<< HEAD
-=======
-
->>>>>>> c419e960
+
         # Colores por score (fino) en texto
         self.tree.tag_configure('score95', foreground='#166534')
         self.tree.tag_configure('score90', foreground='#15803d')
@@ -324,34 +315,20 @@
         frm_llm_manual.rowconfigure(1, weight=1)
         self.txt_llm_resp = ScrolledText(frm_llm_manual, height=3, autohide=True, wrap="word")
         self.txt_llm_resp.grid(row=1, column=0, columnspan=2, sticky="nsew")
-<<<<<<< HEAD
-=======
-        ttk.Button(frm_llm_manual, text="Revertir patch", command=self._revert_patch).grid(row=2, column=0, sticky="ew", pady=(4,0))
-        ttk.Button(frm_llm_manual, text="Patch a LIVE", command=self._apply_patch_live).grid(row=2, column=1, sticky="ew", pady=(4,0))
->>>>>>> c419e960
 
         # Información / Razones
         frm_info = ttk.Labelframe(right, text="Información / Razones", padding=8)
         frm_info.grid(row=5, column=0, sticky="nsew", pady=(6, 0))
-<<<<<<< HEAD
         frm_info.rowconfigure(0, weight=1); frm_info.columnconfigure(0, weight=1); frm_info.columnconfigure(1, weight=1)
         self.txt_info = ScrolledText(frm_info, height=6, autohide=True, wrap="word")
         self.txt_info.grid(row=0, column=0, columnspan=2, sticky="nsew")
         ttk.Button(frm_info, text="Revertir patch", command=self._revert_patch).grid(row=1, column=0, sticky="ew", pady=(4,0))
         ttk.Button(frm_info, text="Patch a LIVE", command=self._apply_patch_live).grid(row=1, column=1, sticky="ew", pady=(4,0))
-=======
-        frm_info.rowconfigure(0, weight=1); frm_info.columnconfigure(0, weight=1)
-        self.txt_info = ScrolledText(frm_info, height=6, autohide=True, wrap="word")
-        self.txt_info.grid(row=0, column=0, sticky="nsew")
->>>>>>> c419e960
 
         # Métricas de Score
         frm_met = ttk.Labelframe(right, text="Métricas Score", padding=8)
         frm_met.grid(row=6, column=0, sticky="ew", pady=6)
-<<<<<<< HEAD
-=======
-
->>>>>>> c419e960
+
         for idx, (key, label) in enumerate([
             ("trend_w", "Trend semanal"),
             ("trend_d", "Trend diaria"),
@@ -417,13 +394,11 @@
 
             if uni:
                 pairs = self.exchange.fetch_top_metrics(uni[: min(20, len(uni))])
-<<<<<<< HEAD
                 try:
                     self.exchange.ensure_collector([p['symbol'] for p in pairs], interval_ms=800)
                 except Exception:
                     pass
-=======
->>>>>>> c419e960
+
                 store = self.exchange.market_summary_for([p['symbol'] for p in pairs])
                 trends = self.exchange.fetch_trend_metrics([p['symbol'] for p in pairs])
                 for p in pairs:
@@ -475,7 +450,6 @@
             if not uni:
                 return
             pairs = self.exchange.fetch_top_metrics(uni[: min(20, len(uni))])
-<<<<<<< HEAD
             try:
                 self.exchange.ensure_collector([p['symbol'] for p in pairs], interval_ms=800)
             except Exception:
@@ -483,13 +457,7 @@
             store = self.exchange.market_summary_for([p['symbol'] for p in pairs])
             trends = self.exchange.fetch_trend_metrics([p['symbol'] for p in pairs])
             cands: List[Dict[str, Any]] = []
-=======
-            store = self.exchange.market_summary_for([p['symbol'] for p in pairs])
-            trends = self.exchange.fetch_trend_metrics([p['symbol'] for p in pairs])
-            cands: List[Dict[str, Any]] = []
-            self.log_append("[ENGINE] Buscando pares")
-
->>>>>>> c419e960
+
             for p in pairs:
                 ms = store.get(p['symbol'], {})
                 tr = trends.get(p['symbol'], {})
@@ -535,11 +503,7 @@
                 p['is_candidate'] = True
                 cands.append(p)
             cands.sort(key=lambda x: x.get('score',0.0), reverse=True)
-<<<<<<< HEAD
-=======
-
-            self.log_append(f"[ENGINE] Candidatos encontrados: {len(cands)}")
->>>>>>> c419e960
+
             if not ((self._engine_sim and self._engine_sim.is_alive()) or (self._engine_live and self._engine_live.is_alive())):
                 self._snapshot = {**self._snapshot, "pairs": pairs, "candidates": cands}
             self._refresh_market_table(pairs, cands)
@@ -714,11 +678,7 @@
             self._engine_sim.cfg.weights = dict(self.cfg.weights)
         if self._engine_live:
             self._engine_live.cfg.weights = dict(self.cfg.weights)
-<<<<<<< HEAD
         threading.Thread(target=self._refresh_market_candidates, daemon=True).start()
-=======
-        self._refresh_market_candidates()
->>>>>>> c419e960
 
     def _send_llm_query(self):
         q = self.var_llm_query.get().strip()
@@ -865,10 +825,7 @@
         pairs_sorted = sorted(pairs, key=lambda p: p.get("score", 0.0), reverse=True)
         for p in pairs_sorted:
             sym = p.get("symbol", "")
-<<<<<<< HEAD
-=======
-
->>>>>>> c419e960
+
             values = (
                 sym,
                 f"{p.get('score',0.0):.1f}",
