--- conflicted
+++ resolved
@@ -542,10 +542,7 @@
                     info = ev.payload
                     info["cycle"] = ev.cycle
                     self.testeos_frame.add_cycle_history(info)
-<<<<<<< HEAD
-=======
-
->>>>>>> 73d3bec8
+
         except queue.Empty:
             pass
         self.after(200, self._poll_event_queue)
