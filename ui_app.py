--- conflicted
+++ resolved
@@ -109,13 +109,8 @@
         self._load_saved_keys()
         self._lock_controls(True)
         self.after(250, self._poll_log_queue)
-<<<<<<< HEAD
         self.after(4000, self._tick_ui_refresh)
-=======
-
-        self.after(5000, self._tick_ui_refresh)
-
->>>>>>> 3df8bd45
+
         # Precarga de mercado y balance
         self._warmup_thread = threading.Thread(target=self._warmup_load_market, daemon=True)
         self._warmup_thread.start()
@@ -188,14 +183,8 @@
             ("score", "Score", 70, "e"),
             ("pct", "%24h", 70, "e"),
             ("price_sats", "Precio (sats)", 120, "e"),
-<<<<<<< HEAD
             ("buy_qty", "Buy Qty $", 100, "e"),
             ("sell_qty", "Sell Qty $", 100, "e"),
-=======
-            ("buy_qty", "Buy $", 90, "e"),
-            ("sell_qty", "Sell $", 90, "e"),
-
->>>>>>> 3df8bd45
             ("imb", "Imb", 70, "e"),
         ]
         for c, txt, w, an in headers:
@@ -205,10 +194,7 @@
         self.tree.configure(yscrollcommand=vsb.set)
         self.tree.grid(row=0, column=0, sticky="nsew"); vsb.grid(row=0, column=1, sticky="ns")
         ttk.Label(frm_mkt, text="Imb: >0.5 compras dominan, <0.5 ventas").grid(row=1, column=0, columnspan=2, sticky="w", pady=(4,0))
-<<<<<<< HEAD
-=======
-
->>>>>>> 3df8bd45
+
         # Colores por score (fino) en texto
         self.tree.tag_configure('score95', foreground='#166534')
         self.tree.tag_configure('score90', foreground='#15803d')
@@ -219,10 +205,6 @@
         self.tree.tag_configure('score40', foreground='#f97316')
         self.tree.tag_configure('score30', foreground='#f43f5e')
         self.tree.tag_configure('scoreLow', foreground='#b91c1c')
-<<<<<<< HEAD
-=======
-
->>>>>>> 3df8bd45
         self.tree.tag_configure('veto', background='#ef4444', foreground='white')
         self.tree.tag_configure('candidate', font=('Consolas', 10, 'bold'))
 
@@ -651,11 +633,8 @@
         self._refresh_closed_orders(snap.get("closed_orders", []))
 
         now = time.time()
-<<<<<<< HEAD
         if now - getattr(self, "_last_cand_refresh", 0) > 30:
-=======
-        if now - getattr(self, "_last_cand_refresh", 0) > 15:
->>>>>>> 3df8bd45
+
             self._last_cand_refresh = now
             threading.Thread(target=self._refresh_market_candidates, daemon=True).start()
 
@@ -667,12 +646,8 @@
                 self.txt_info.insert("end", f"• {r}\n")
                 self.log_append(f"[ENGINE] {r}")
 
-<<<<<<< HEAD
         self.after(4000, self._tick_ui_refresh)
-=======
-        self.after(5000, self._tick_ui_refresh)
-
->>>>>>> 3df8bd45
+
 
     def _refresh_market_table(self, pairs: List[Dict[str, Any]], candidates: List[Dict[str, Any]]):
         cand_syms = {c.get("symbol") for c in candidates}
@@ -683,26 +658,17 @@
         }
         # sort pairs by score desc so best appear on top
         pairs_sorted = sorted(pairs, key=lambda p: p.get("score", 0.0), reverse=True)
-<<<<<<< HEAD
-=======
-        btc_usd = self.exchange._quote_to_usd("BTC") or 0.0
->>>>>>> 3df8bd45
         for p in pairs_sorted:
             sym = p.get("symbol", "")
             topb_qty = float(p.get("bid_top_qty", 0.0) or 0.0)
             topa_qty = float(p.get("ask_top_qty", 0.0) or 0.0)
             best_bid = float(p.get("best_bid", 0.0) or 0.0)
             best_ask = float(p.get("best_ask", 0.0) or 0.0)
-<<<<<<< HEAD
             quote = sym.split("/")[1] if "/" in sym else ""
             quote_usd = self.exchange._quote_to_usd(quote) or 0.0
             buy_usd = topb_qty * best_bid * quote_usd
             sell_usd = topa_qty * best_ask * quote_usd
-=======
-            buy_usd = topb_qty * best_bid * btc_usd
-            sell_usd = topa_qty * best_ask * btc_usd
-
->>>>>>> 3df8bd45
+
             values = (
                 sym,
                 f"{p.get('score',0.0):.1f}",
@@ -710,10 +676,6 @@
                 self._fmt_sats(p.get('price_last',0.0)),
                 f"{buy_usd:.2f}",
                 f"{sell_usd:.2f}",
-<<<<<<< HEAD
-=======
-
->>>>>>> 3df8bd45
                 f"{p.get('imbalance',0.5):.2f}",
             )
             item = existing_rows.pop(sym, None)
