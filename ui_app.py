import threading, queue, time, json, os, copy
import ttkbootstrap as tb
from ttkbootstrap.constants import *
from ttkbootstrap.scrolled import ScrolledText
from tkinter import ttk
from typing import Dict, Any, List

from config import UIColors, Defaults, AppState as CoreAppState
from engine import Engine, load_sim_config
from llm_client import LLMClient
from components.testeos_frame import TesteosFrame
from state.app_state import AppState as MassTestState
from orchestrator.supervisor import Supervisor

BADGE_SIM = "🔧SIM"
BADGE_LIVE = "⚡LIVE"
BADGE_BUY = "🟢BUY"
BADGE_SELL = "🔴SELL"

class App(tb.Window):

    def _iter_all_widgets(self, parent=None):
        parent = parent or self
        try:
            kids = parent.winfo_children()
        except Exception:
            return
        for w in kids:
            yield w
            yield from self._iter_all_widgets(w)

    def _lock_controls(self, locked: bool):
        # disable everything
        try:
            for w in self._iter_all_widgets():
                try:
                    if hasattr(w, "configure") and "state" in w.keys():
                        w.configure(state=("disabled" if locked else "normal"))
                except Exception:
                    pass
            # re-enable API widgets
            key_name = str(self.var_bin_key) if hasattr(self, "var_bin_key") else None
            sec_name = str(self.var_bin_sec) if hasattr(self, "var_bin_sec") else None
            oai_name = str(self.var_oai_key) if hasattr(self, "var_oai_key") else None
            for w in self._iter_all_widgets():
                try:
                    if w.winfo_class() in ("TEntry", "Entry"):
                        tv = w.cget("textvariable") if "textvariable" in w.keys() else ""
                        if tv in (key_name, sec_name, oai_name):
                            w.configure(state="normal")
                    if w.winfo_class() in ("TButton", "Button"):
                        txt = w.cget("text") if "text" in w.keys() else ""
                        if "Confirmar APIs" in str(txt):
                            w.configure(state="normal")
                except Exception:
                    pass
            if getattr(self, "var_use_min_bin", None) and self.var_use_min_bin.get():
                try:
                    self.ent_size_live.configure(state="disabled")
                except Exception:
                    pass
        except Exception:
            pass

    def _handle_rate_limit(self, err: Exception) -> bool:
        msg = str(err)
        keywords = ["way too much request weight", "ip banned", "418 i'm a teapot"]
        if any(k in msg.lower() for k in keywords):
            self.log_append("[SECURITY] IP ban detectado, deteniendo bots.")
            if self._engine_sim and self._engine_sim.is_alive():
                self._engine_sim.stop()
                self.var_bot_sim.set(False)
                self.lbl_state_sim.configure(text="SIM: OFF", bootstyle=SECONDARY)
            if self._engine_live and self._engine_live.is_alive():
                self._engine_live.stop()
                self.var_bot_live.set(False)
                self.lbl_state_live.configure(text="LIVE: OFF", bootstyle=SECONDARY)
            return True
        return False

    def __init__(self):
        super().__init__(title="AutoBTC - Punto a Punto", themename="cyborg")
        self.geometry("1400x860")
        self.minsize(1300, 760)

        self.colors = UIColors()
        self.cfg = Defaults()
        self.state = CoreAppState()
        self.mass_state = MassTestState.load()
        self.mass_state.save()

        self._snapshot: Dict[str, Any] = {}
        self._log_queue: "queue.Queue[str]" = queue.Queue()
        self._event_queue: "queue.Queue" = queue.Queue()
        self._supervisor = Supervisor(app_state=self.mass_state)
        self._supervisor.stream_events(lambda ev: self._event_queue.put(ev))
        self._engine_sim: Engine | None = None
        self._engine_live: Engine | None = None
        self.exchange = None
        self._tester = None
        self.var_min_orders = tb.IntVar(value=50)
        self._winner_cfg = None

        self._keys_file = os.path.join(os.path.dirname(__file__), ".api_keys.json")

        self._build_ui()
        self._load_saved_keys()
        self._lock_controls(True)
        self.after(250, self._poll_log_queue)
        self.after(250, self._poll_event_queue)
        self.after(4000, self._tick_ui_refresh)
        self.after(3000, self._tick_open_orders)
        self.after(3000, self._tick_closed_orders)
        self.after(2000, self._tick_balance_refresh)

    # ------------------- UI -------------------
    def _build_ui(self):
        # Grid principal
        self.columnconfigure(0, weight=3)
        self.columnconfigure(1, weight=2)
        self.rowconfigure(1, weight=2)
        self.rowconfigure(2, weight=1)
        try:
            self._ensure_exchange()
        except Exception:
            pass

        # Header
        header = ttk.Frame(self, padding=10)
        header.grid(row=0, column=0, columnspan=2, sticky="ew")
        for c in range(4):
            header.columnconfigure(c, weight=1)

        # Controles SIM/LIVE
        self.var_bot_sim = tb.BooleanVar(value=False)
        self.var_bot_live = tb.BooleanVar(value=False)
        self.var_live_confirm = tb.BooleanVar(value=False)

        ttk.Checkbutton(header, text="BOT SIM", variable=self.var_bot_sim, style="success.Roundtoggle").grid(row=0, column=0, sticky="w", padx=5)
        ttk.Checkbutton(header, text="BOT LIVE", variable=self.var_bot_live, style="warning.Roundtoggle").grid(row=0, column=1, sticky="w", padx=5)
        ttk.Checkbutton(header, text="Confirm LIVE", variable=self.var_live_confirm, style="danger.Roundtoggle").grid(row=0, column=2, sticky="w", padx=5)

        self.lbl_state_sim = ttk.Label(header, text="SIM: OFF", bootstyle=SECONDARY)
        self.lbl_state_live = ttk.Label(header, text="LIVE: OFF", bootstyle=SECONDARY)
        self.lbl_state_sim.grid(row=1, column=0, sticky="w")
        self.lbl_state_live.grid(row=1, column=1, sticky="w")

        self.lbl_pnl = ttk.Label(header, text="PNL Sesión: +0.00%  (+$0.00)", font=("Segoe UI", 16, "bold"), bootstyle=SUCCESS)
        self.lbl_bal = ttk.Label(header, text="Balance: $0.00", font=("Segoe UI", 16, "bold"), bootstyle=INFO)
        self.lbl_pnl.grid(row=1, column=2, sticky="e", padx=5)
        self.lbl_bal.grid(row=1, column=3, sticky="e", padx=5)

        # Pestañas principales
        self.notebook = ttk.Notebook(self)
        self.notebook.grid(row=1, column=0, columnspan=2, sticky="nsew", padx=(10,10), pady=(0,8))
        self.testeos_frame = TesteosFrame(
            self.notebook,
            self.on_toggle_mass_tests,
            self.on_load_winner_for_sim,
        )
        self.notebook.add(self.testeos_frame, text="Testeos Masivos")

        # Panel inferior izquierdo para órdenes
        left = ttk.Frame(self, padding=(10,0,10,10))
        left.grid(row=2, column=0, sticky="nsew")
        left.rowconfigure(0, weight=1)
        left.rowconfigure(1, weight=1)
        left.columnconfigure(0, weight=1)

        # Órdenes abiertas
        frm_open = ttk.Labelframe(left, text="Órdenes abiertas", padding=6)
        frm_open.grid(row=0, column=0, sticky="nsew", pady=(0,8))
        frm_open.rowconfigure(0, weight=1); frm_open.columnconfigure(0, weight=1)
        cols_o = ("id","symbol","side","mode","price","qty_usd","age")
        self.tree_open = ttk.Treeview(frm_open, columns=cols_o, show="headings")
        for c, txt, w, an in [("id","ID",160,"w"),
                               ("symbol","Símbolo",160,"w"),
                               ("side","Lado",90,"w"),
                               ("mode","Modo",80,"w"),
                               ("price","Precio",120,"e"),
                               ("qty_usd","USD",100,"e"),
                               ("age","Edad(s)",80,"e")]:
            self.tree_open.heading(c, text=txt); self.tree_open.column(c, width=w, anchor=an, stretch=True)
        vsb2 = ttk.Scrollbar(frm_open, orient="vertical", command=self.tree_open.yview)
        self.tree_open.configure(yscrollcommand=vsb2.set)
        self.tree_open.grid(row=0, column=0, sticky="nsew"); vsb2.grid(row=0, column=1, sticky="ns")

        # Órdenes cerradas
        frm_closed = ttk.Labelframe(left, text="Órdenes cerradas", padding=6)
        frm_closed.grid(row=1, column=0, sticky="nsew")
        frm_closed.rowconfigure(0, weight=1); frm_closed.columnconfigure(0, weight=1)
        cols_c = ("ts","symbol","side","mode","price","qty_usd")
        self.tree_closed = ttk.Treeview(frm_closed, columns=cols_c, show="headings")
        for c, txt, w, an in [("ts","Tiempo",170,"w"),
                               ("symbol","Símbolo",160,"w"),
                               ("side","Lado",90,"w"),
                               ("mode","Modo",80,"w"),
                               ("price","Precio",120,"e"),
                               ("qty_usd","USD",100,"e")]:
            self.tree_closed.heading(c, text=txt); self.tree_closed.column(c, width=w, anchor=an, stretch=True)
        vsb3 = ttk.Scrollbar(frm_closed, orient="vertical", command=self.tree_closed.yview)
        self.tree_closed.configure(yscrollcommand=vsb3.set)
        self.tree_closed.grid(row=0, column=0, sticky="nsew"); vsb3.grid(row=0, column=1, sticky="ns")

        # Right panel
        right = ttk.Frame(self, padding=(0, 0, 10, 10))
        right.grid(row=2, column=1, sticky="nsew")
        right.columnconfigure(0, weight=1)
        right.rowconfigure(4, weight=0)
        right.rowconfigure(5, weight=1)
        right.rowconfigure(6, weight=1)

        ttk.Label(right, text="Ajustes").grid(row=0, column=0, sticky="w", pady=(0,6))

        # Tamaños + toggle mínimo + apply
        frm_size = ttk.Labelframe(right, text="Tamaño por operación (USD)", padding=8)
        frm_size.grid(row=1, column=0, sticky="ew", pady=6)
        frm_size.columnconfigure(1, weight=1)
        self.var_size_sim = tb.DoubleVar(value=self.cfg.size_usd_sim)
        self.var_size_live = tb.DoubleVar(value=self.cfg.size_usd_live)
        self.var_use_min_bin = tb.BooleanVar(value=False)
        ttk.Label(frm_size, text="SIM").grid(row=0, column=0, sticky="w")
        self.ent_size_sim = ttk.Entry(frm_size, textvariable=self.var_size_sim, width=14)
        self.ent_size_sim.grid(row=0, column=1, sticky="ew")
        ttk.Label(frm_size, text="LIVE").grid(row=1, column=0, sticky="w")
        self.ent_size_live = ttk.Entry(frm_size, textvariable=self.var_size_live, width=14)
        self.ent_size_live.grid(row=1, column=1, sticky="ew")
        ttk.Button(frm_size, text="Aplicar tamaño", command=self._apply_sizes).grid(row=0, column=2, rowspan=2, padx=6)
        self.lbl_min_marker = ttk.Label(frm_size, text="Mínimo Binance: --")
        self.lbl_min_marker.grid(row=2, column=0, columnspan=2, sticky="w", pady=(4,0))
        ttk.Checkbutton(
            frm_size,
            text="Min Binance",
            variable=self.var_use_min_bin,
            style="info.Switch",
            command=self._toggle_min_binance,
        ).grid(row=2, column=2, padx=6, pady=(4,0))

        # API keys
        frm_api = ttk.Labelframe(right, text="Claves API", padding=8)
        frm_api.grid(row=2, column=0, sticky="ew", pady=6)
        frm_api.columnconfigure(1, weight=1)
        self.var_bin_key = tb.StringVar(value="")
        self.var_bin_sec = tb.StringVar(value="")
        ttk.Label(frm_api, text="Binance KEY").grid(row=0, column=0, sticky="w")
        ttk.Entry(frm_api, textvariable=self.var_bin_key, width=28).grid(row=0, column=1, sticky="ew")
        ttk.Label(frm_api, text="Binance SECRET").grid(row=1, column=0, sticky="w")
        ttk.Entry(frm_api, textvariable=self.var_bin_sec, width=28, show="•").grid(row=1, column=1, sticky="ew")

        self.var_oai_key = tb.StringVar(value="")
        ttk.Label(frm_api, text="ChatGPT API Key").grid(row=2, column=0, sticky="w")
        ttk.Entry(frm_api, textvariable=self.var_oai_key, width=28, show="•").grid(row=2, column=1, sticky="ew")
        ttk.Button(frm_api, text="Confirmar APIs", command=self._confirm_apis).grid(row=0, column=2, rowspan=3, padx=6)

        # LLM config minimal: model + seconds + apply button
        frm_llm = ttk.Labelframe(right, text="LLM (decisor)", padding=8)
        frm_llm.grid(row=3, column=0, sticky="ew", pady=6)
        frm_llm.columnconfigure(1, weight=1)
        self.var_llm_model = tb.StringVar(value=self.cfg.llm_model)
        ttk.Label(frm_llm, text="Modelo").grid(row=0, column=0, sticky="w")
        ttk.Combobox(
            frm_llm,
            textvariable=self.var_llm_model,
            values=["gpt-4o","gpt-4o-mini","gpt-4.1","gpt-4.1-mini"],
            width=14,
            state="readonly",
        ).grid(row=0, column=1, sticky="ew")
        ttk.Button(frm_llm, text="Aplicar LLM", command=self._apply_llm).grid(row=0, column=2, padx=6)

        # Consulta LLM
        frm_llm_manual = ttk.Labelframe(right, text="Consulta LLM", padding=8)
        frm_llm_manual.grid(row=4, column=0, sticky="nsew")
        frm_llm_manual.columnconfigure(0, weight=1)
        self.var_llm_query = tb.StringVar()
        ttk.Entry(frm_llm_manual, textvariable=self.var_llm_query).grid(row=0, column=0, sticky="ew")
        ttk.Button(frm_llm_manual, text="Enviar", command=self._send_llm_query).grid(row=0, column=1, padx=4)
        frm_llm_manual.rowconfigure(1, weight=1)
        self.txt_llm_resp = ScrolledText(frm_llm_manual, height=3, autohide=True, wrap="word")
        self.txt_llm_resp.grid(row=1, column=0, columnspan=2, sticky="nsew")

        # Información / Razones
        frm_info = ttk.Labelframe(right, text="Información / Razones", padding=8)
        frm_info.grid(row=5, column=0, sticky="nsew", pady=(6, 0))
        frm_info.rowconfigure(0, weight=1); frm_info.columnconfigure(0, weight=1); frm_info.columnconfigure(1, weight=1)
        self.txt_info = ScrolledText(frm_info, height=6, autohide=True, wrap="word")
        self.txt_info.grid(row=0, column=0, columnspan=2, sticky="nsew")
        ttk.Label(frm_info, text="Órdenes mínimas").grid(row=1, column=0, sticky="w")
        ttk.Entry(frm_info, textvariable=self.var_min_orders, width=10).grid(row=1, column=1, sticky="e")
        ttk.Button(frm_info, text="Aplicar mín. órdenes", command=self._apply_min_orders).grid(
            row=2, column=0, columnspan=2, sticky="ew", pady=(4, 0)
        )
        ttk.Button(frm_info, text="Revertir patch", command=self._revert_patch).grid(row=3, column=0, sticky="ew", pady=(4,0))
        ttk.Button(frm_info, text="Aplicar a LIVE", command=self._apply_winner_live).grid(row=3, column=1, sticky="ew", pady=(4,0))

        # Log
        frm_log = ttk.Labelframe(right, text="Log", padding=8)
        frm_log.grid(row=6, column=0, sticky="nsew", pady=6)
        frm_log.rowconfigure(0, weight=1); frm_log.columnconfigure(0, weight=1)
        self.txt_log = ScrolledText(frm_log, height=6, autohide=True, wrap="none")
        self.txt_log.grid(row=0, column=0, sticky="nsew")

        # Bindings
        self.var_bot_sim.trace_add("write", self._on_bot_sim)
        self.var_bot_live.trace_add("write", self._on_bot_live)
        self.var_live_confirm.trace_add("write", self._on_live_confirm)

    # ------------------- Helpers -------------------
    def _ensure_exchange(self):
        if self.exchange is None:
            from exchange_utils import BinanceExchange
            self.exchange = BinanceExchange(rate_limit=True, sandbox=False)

    def _load_saved_keys(self):
        try:
            with open(self._keys_file, "r", encoding="utf-8") as f:
                data = json.load(f)
            self.var_bin_key.set(data.get("bin_key", ""))
            self.var_bin_sec.set(data.get("bin_sec", ""))
            self.var_oai_key.set(data.get("oai_key", ""))
        except Exception:
            pass

    def _save_api_keys(self):
        try:
            data = {
                "bin_key": self.var_bin_key.get(),
                "bin_sec": self.var_bin_sec.get(),
                "oai_key": self.var_oai_key.get(),
            }
            with open(self._keys_file, "w", encoding="utf-8") as f:
                json.dump(data, f)
        except Exception:
            pass

    def _confirm_apis(self):
        """Confirma y guarda las claves API ingresadas en la UI."""
        self._save_api_keys()
        key = self.var_bin_key.get().strip()
        sec = self.var_bin_sec.get().strip()
        oai = self.var_oai_key.get().strip()
        try:
            self._ensure_exchange()
            self.exchange.set_api_keys(key, sec)
        except Exception:
            pass
        for eng in (self._engine_sim, self._engine_live):
            try:
                if eng:
                    eng.exchange.set_api_keys(key, sec)
                    eng.llm.set_api_key(oai)
            except Exception:
                pass
        self.log_append("[API] Claves actualizadas")
        self._lock_controls(False)

    def _on_engine_snapshot(self, snap: Dict[str, Any]):
        """Callback para recibir snapshots del motor."""
        self._snapshot = snap

    def _on_bot_sim(self, *_):
        if self.var_bot_sim.get():
            if not self._engine_sim or not self._engine_sim.is_alive():
                self._ensure_exchange()
                self._engine_sim = Engine(self._on_engine_snapshot, self.log_append, exchange=self.exchange, name="SIM")
                self._engine_sim.mode = "SIM"
                self._engine_sim.start()
            self.lbl_state_sim.configure(text="SIM: ON", bootstyle=SUCCESS)
        else:
            if self._engine_sim and self._engine_sim.is_alive():
                self._engine_sim.stop()
            self.lbl_state_sim.configure(text="SIM: OFF", bootstyle=SECONDARY)

    def _on_bot_live(self, *_):
        if self.var_bot_live.get():
            if not self._engine_live or not self._engine_live.is_alive():
                self._ensure_exchange()
                self._engine_live = Engine(self._on_engine_snapshot, self.log_append, exchange=self.exchange, name="LIVE")
                self._engine_live.mode = "LIVE"
                self._engine_live.state.live_confirmed = self.state.live_confirmed
                self._engine_live.start()
            self.lbl_state_live.configure(text="LIVE: ON", bootstyle=SUCCESS)
        else:
            if self._engine_live and self._engine_live.is_alive():
                self._engine_live.stop()
            self.lbl_state_live.configure(text="LIVE: OFF", bootstyle=SECONDARY)

    def _on_live_confirm(self, *_):
        val = bool(self.var_live_confirm.get())
        self.state.live_confirmed = val
        if self._engine_live:
            self._engine_live.state.live_confirmed = val
        self.log_append(f"[LIVE] Confirmación {'activada' if val else 'desactivada'}")

    def _apply_llm(self):
        model = self.var_llm_model.get()
        self.cfg.llm_model = model
        for eng in (self._engine_sim, self._engine_live):
            try:
                if eng:
                    eng.llm.set_model(model)
            except Exception:
                pass
        self.log_append(f"[LLM] Modelo aplicado: {model}")

    def _send_llm_query(self):
        query = self.var_llm_query.get().strip()
        if not query:
            return
        llm = None
        if self._engine_sim:
            llm = self._engine_sim.llm
        elif self._engine_live:
            llm = self._engine_live.llm
        else:
            llm = LLMClient(model=self.var_llm_model.get(), api_key=self.var_oai_key.get())
        resp = ""
        try:
            resp = llm.ask(query)
        except Exception:
            resp = ""
        self.txt_llm_resp.delete("1.0", "end")
        self.txt_llm_resp.insert("end", resp)

    def _revert_patch(self):
        for eng in (self._engine_sim, self._engine_live):
            try:
                if eng:
                    eng.revert_last_patch()
            except Exception:
                pass

    def _apply_winner_live(self):
        self.log_append("[TEST] Aplicar ganador a LIVE presionado")

    # ------------------- Configuración -------------------
    def _apply_sizes(self):

        """Aplica los tamaños por operación para SIM y LIVE."""
        try:
            if self._engine_sim:
                self._engine_sim.cfg.size_usd_sim = float(self.var_size_sim.get())
        except Exception:
            pass
        try:
            if self._engine_live:
                self._engine_live.cfg.size_usd_live = float(self.var_size_live.get())
        except Exception:
            pass

    def _toggle_min_binance(self):
        """Activa el tamaño mínimo permitido por Binance para LIVE."""
        use_min = bool(self.var_use_min_bin.get())
        if use_min:
            try:
                self._ensure_exchange()
                min_usd = self.exchange.global_min_notional_usd()
                self.var_size_live.set(min_usd)
                self.ent_size_live.configure(state="disabled")
                self.lbl_min_marker.configure(text=f"Mínimo Binance: {min_usd:.2f} USDT")
            except Exception:
                self.var_use_min_bin.set(False)
                self.ent_size_live.configure(state="normal")
                self.lbl_min_marker.configure(text="Mínimo Binance: --")
        else:
            self.ent_size_live.configure(state="normal")

    def _apply_min_orders(self):
        """Aplica el mínimo de órdenes requerido para la sesión de test."""
        try:
            val = int(self.var_min_orders.get())
            self.log_append(f"[TEST] Órdenes mínimas = {val}")
        except Exception:
            self.log_append("[TEST] Valor inválido para órdenes mínimas")

    # ------------------- Testeos masivos -------------------
    def on_toggle_mass_tests(self, running: bool) -> None:
        """Inicia o detiene los ciclos de testeos masivos."""
        if running:
            self.log_append("[TEST] Iniciar Testeos presionado")
            self._supervisor.start_mass_tests()
        else:
            self.log_append("[TEST] Testeos detenidos")
            self._supervisor.stop_mass_tests()

    def on_load_winner_for_sim(self) -> None:
        """Carga la configuración ganadora en el bot SIM."""
        if not self._winner_cfg:
            self.log_append("[TEST] No hay ganador disponible")
            return
        try:
            if self._engine_sim and self._engine_sim.is_alive():
                self._engine_sim.stop()
            self._engine_sim = load_sim_config(self._winner_cfg.mutations)
            self._engine_sim.start()
            self.var_bot_sim.set(True)
            self.lbl_state_sim.configure(text="SIM: ON", bootstyle=SUCCESS)
            self.log_append("[TEST] Bot ganador cargado en modo SIM")
        except Exception as exc:
            self.log_append(f"[TEST] Error al cargar ganador: {exc}")

    # ------------------- Log helpers -------------------
    def log_append(self, msg: str):
        self._log_queue.put(msg)

    def _poll_log_queue(self):
        try:
            while True:
                msg = self._log_queue.get_nowait()
                self.txt_log.insert("end", msg + "\n")
                self.txt_log.see("end")
        except queue.Empty:
            pass
        self.after(200, self._poll_log_queue)

    def _poll_event_queue(self):
        try:
            while True:
                ev = self._event_queue.get_nowait()
                if ev.message == "cycle_start":
                    self.testeos_frame.clear()
                elif ev.message == "bot_start":
                    self.testeos_frame.update_bot_row(
                        {
                            "bot_id": ev.bot_id,
                            "cycle": ev.cycle,
                            "orders": 0,
                            "pnl": 0.0,
                            "status": "RUNNING",
                        }
                    )
                elif ev.message == "bot_finished" and ev.payload:
                    stats = ev.payload.get("stats", {})
                    stats.update({"bot_id": ev.bot_id, "cycle": ev.cycle, "status": "DONE"})
                    self.testeos_frame.update_bot_row(stats)
                elif ev.message == "cycle_winner" and ev.payload:
                    wid = ev.payload.get("winner_id")
                    reason = ev.payload.get("reason", "")
                    if wid is not None:
                        self._winner_cfg = self._supervisor.storage.get_bot(wid)
                        self.testeos_frame.set_winner(int(wid), reason)
<<<<<<< HEAD
                elif ev.message == "cycle_finished" and ev.payload:
                    info = ev.payload
                    info["cycle"] = ev.cycle
                    self.testeos_frame.add_cycle_history(info)
=======
>>>>>>> 9d4cd110
        except queue.Empty:
            pass
        self.after(200, self._poll_event_queue)

    # ------------------- UI refresh -------------------
    def _tick_balance_refresh(self):
        try:
            self._ensure_exchange()
            b = self.exchange.fetch_balances_summary()
            if b:
                self.lbl_bal.configure(text=f"Balance: ${b.get('balance_usd',0.0):,.2f}")
        except Exception:
            pass
        self.after(5000, self._tick_balance_refresh)

    def _tick_ui_refresh(self):
        snap = self._snapshot or {}
        gs = snap.get("global_state", {})
        pnlp = gs.get("pnl_intraday_percent", 0.0)
        pnlu = gs.get("pnl_intraday_usd", 0.0)
        self.lbl_pnl.configure(text=f"PNL Sesión: {pnlp:+.2f}%  ({pnlu:+.2f} USD)")
        try:
            if pnlu >= 0: self.lbl_pnl.configure(bootstyle=SUCCESS)
            else: self.lbl_pnl.configure(bootstyle=DANGER)
        except Exception:
            pass

        # Razones
        reasons = snap.get("reasons", [])
        if reasons:
            self.txt_info.delete("1.0","end")
            for r in reasons:
                self.txt_info.insert("end", f"• {r}\n")
                self.log_append(f"[ENGINE] {r}")

        self.after(4000, self._tick_ui_refresh)

    def _tick_open_orders(self):
        snap = self._snapshot or {}
        self._refresh_open_orders(snap.get("open_orders", []))
        self.after(4000, self._tick_open_orders)

    def _tick_closed_orders(self):
        snap = self._snapshot or {}
        self._refresh_closed_orders(snap.get("closed_orders", []))
        self.after(4000, self._tick_closed_orders)

    def _refresh_open_orders(self, orders: List[Dict[str, Any]]):
        for i in self.tree_open.get_children():
            self.tree_open.delete(i)
        now = time.time()*1000
        for o in orders:
            side = f"{BADGE_BUY}" if o.get("side")=="buy" else f"{BADGE_SELL}"
            mode = f"{BADGE_LIVE}" if o.get("mode")=="LIVE" else f"{BADGE_SIM}"
            age = max(0, (now - o.get('ts', now)) / 1000.0)
            self.tree_open.insert("", "end", values=(
                o.get("id",""),
                o.get("symbol",""),
                side,
                mode,
                f"{o.get('price',0.0):.8f}",
                f"{o.get('qty_usd',0.0):.2f}",
                f"{age:.1f}"
            ))

    def _refresh_closed_orders(self, orders: List[Dict[str, Any]]):
        for i in self.tree_closed.get_children():
            self.tree_closed.delete(i)
        for o in orders[-200:]:
            side = f"{BADGE_BUY}" if o.get("side")=="buy" else f"{BADGE_SELL}"
            mode = f"{BADGE_LIVE}" if o.get("mode")=="LIVE" else f"{BADGE_SIM}"
            self.tree_closed.insert("", "end", values=(
                o.get("ts",""),
                o.get("symbol",""),
                side,
                mode,
                f"{o.get('price',0.0):.8f}",
                f"{o.get('qty_usd',0.0):.2f}",
            ))

def launch():
    app = App()
    app.mainloop()

if __name__ == "__main__":
    launch()<|MERGE_RESOLUTION|>--- conflicted
+++ resolved
@@ -538,13 +538,11 @@
                     if wid is not None:
                         self._winner_cfg = self._supervisor.storage.get_bot(wid)
                         self.testeos_frame.set_winner(int(wid), reason)
-<<<<<<< HEAD
                 elif ev.message == "cycle_finished" and ev.payload:
                     info = ev.payload
                     info["cycle"] = ev.cycle
                     self.testeos_frame.add_cycle_history(info)
-=======
->>>>>>> 9d4cd110
+
         except queue.Empty:
             pass
         self.after(200, self._poll_event_queue)
