import threading, queue, time, json, os, copy, asyncio
import ttkbootstrap as tb
from ttkbootstrap.constants import *
from ttkbootstrap.scrolled import ScrolledText
from tkinter import ttk
from typing import Dict, Any, List

from config import UIColors, Defaults, AppState as CoreAppState
from engine import Engine, load_sim_config
from llm_client import LLMClient as EngineLLMClient
from llm import LLMClient as MassLLMClient
from components.testeos_frame import TesteosFrame
from components.auth_frame import AuthFrame
from components.info_frame import InfoFrame, clean_text
<<<<<<< HEAD
=======

>>>>>>> 3b8b27dd
from state.app_state import AppState as MassTestState
from orchestrator.supervisor import Supervisor
import exchange_utils.binance_check as binance_check

BADGE_SIM = "🔧SIM"
BADGE_LIVE = "⚡LIVE"
BADGE_BUY = "🟢BUY"
BADGE_SELL = "🔴SELL"

class App(tb.Window):

    def _iter_all_widgets(self, parent=None):
        parent = parent or self
        try:
            kids = parent.winfo_children()
        except Exception:
            return
        for w in kids:
            yield w
            yield from self._iter_all_widgets(w)

    def _lock_controls(self, locked: bool):
        # disable everything
        try:
            for w in self._iter_all_widgets():
                try:
                    if hasattr(w, "configure") and "state" in w.keys():
                        w.configure(state=("disabled" if locked else "normal"))
                except Exception:
                    pass
            # re-enable API widgets
            key_name = str(self.var_bin_key) if hasattr(self, "var_bin_key") else None
            sec_name = str(self.var_bin_sec) if hasattr(self, "var_bin_sec") else None
            oai_name = str(self.var_oai_key) if hasattr(self, "var_oai_key") else None
            for w in self._iter_all_widgets():
                try:
                    if w.winfo_class() in ("TEntry", "Entry"):
                        tv = w.cget("textvariable") if "textvariable" in w.keys() else ""
                        if tv in (key_name, sec_name, oai_name):
                            w.configure(state="normal")
                    if w.winfo_class() in ("TButton", "Button"):
                        txt = w.cget("text") if "text" in w.keys() else ""
                        if "Confirmar APIs" in str(txt):
                            w.configure(state="normal")
                except Exception:
                    pass
            if getattr(self, "var_use_min_bin", None) and self.var_use_min_bin.get():
                try:
                    self.ent_size_live.configure(state="disabled")
                except Exception:
                    pass
        except Exception:
            pass

    def _handle_rate_limit(self, err: Exception) -> bool:
        msg = str(err)
        keywords = ["way too much request weight", "ip banned", "418 i'm a teapot"]
        if any(k in msg.lower() for k in keywords):
            self.log_append("[SECURITY] IP ban detectado, deteniendo bots.")
            if self._engine_sim and self._engine_sim.is_alive():
                self._engine_sim.stop()
                self.var_bot_sim.set(False)
                self.lbl_state_sim.configure(text="SIM: OFF", bootstyle=SECONDARY)
            if self._engine_live and self._engine_live.is_alive():
                self._engine_live.stop()
                self.var_bot_live.set(False)
                self.lbl_state_live.configure(text="LIVE: OFF", bootstyle=SECONDARY)
            return True
        return False

    def __init__(self):
        super().__init__(title="AutoBTC - Punto a Punto", themename="cyborg")
        self.geometry("1400x860")
        self.minsize(1300, 760)

        self.colors = UIColors()
        self.cfg = Defaults()
        self.state = CoreAppState()
        self.mass_state = MassTestState.load()
        self.mass_state.save()

        self._snapshot: Dict[str, Any] = {}
        self._event_queue: "queue.Queue" = queue.Queue()
        self._engine_sim: Engine | None = None
        self._engine_live: Engine | None = None
        self.exchange = None
        self._tester = None
        self.var_min_orders = tb.IntVar(value=50)
        self._winner_cfg = None

        self._keys_file = os.path.join(os.path.dirname(__file__), ".api_keys.json")

        self._build_ui()
        # Instanciar LLM y supervisor después de construir UI para cablear logs
        llm_client = MassLLMClient(on_log=self.info_frame.append_llm_log)
        self._supervisor = Supervisor(
            app_state=self.mass_state,
            llm_client=llm_client,
            min_orders=int(self.var_min_orders.get()),
        )
<<<<<<< HEAD
=======

>>>>>>> 3b8b27dd
        self._supervisor.stream_events(lambda ev: self._event_queue.put(ev))
        self._load_saved_keys()
        self.auth_frame.update_badges(self.mass_state.apis_verified)
        self._apply_api_locks()
        self.after(250, self._poll_event_queue)
        self.after(4000, self._tick_ui_refresh)
        self.after(3000, self._tick_open_orders)
        self.after(3000, self._tick_closed_orders)
        self.after(2000, self._tick_balance_refresh)

    # ------------------- UI -------------------
    def _build_ui(self):
        # Grid principal
        self.columnconfigure(0, weight=3)
        self.columnconfigure(1, weight=2)
        self.rowconfigure(1, weight=2)
        self.rowconfigure(2, weight=1)
        try:
            self._ensure_exchange()
        except Exception:
            pass

        # Header
        header = ttk.Frame(self, padding=10)
        header.grid(row=0, column=0, columnspan=2, sticky="ew")
        for c in range(4):
            header.columnconfigure(c, weight=1)

        # Controles SIM/LIVE
        self.var_bot_sim = tb.BooleanVar(value=False)
        self.var_bot_live = tb.BooleanVar(value=False)
        self.var_live_confirm = tb.BooleanVar(value=False)

        ttk.Checkbutton(header, text="BOT SIM", variable=self.var_bot_sim, style="success.Roundtoggle").grid(row=0, column=0, sticky="w", padx=5)
        ttk.Checkbutton(header, text="BOT LIVE", variable=self.var_bot_live, style="warning.Roundtoggle").grid(row=0, column=1, sticky="w", padx=5)
        ttk.Checkbutton(header, text="Confirm LIVE", variable=self.var_live_confirm, style="danger.Roundtoggle").grid(row=0, column=2, sticky="w", padx=5)

        self.lbl_state_sim = ttk.Label(header, text="SIM: OFF", bootstyle=SECONDARY)
        self.lbl_state_live = ttk.Label(header, text="LIVE: OFF", bootstyle=SECONDARY)
        self.lbl_state_sim.grid(row=1, column=0, sticky="w")
        self.lbl_state_live.grid(row=1, column=1, sticky="w")

        self.lbl_pnl = ttk.Label(header, text="PNL Sesión: +0.00%  (+$0.00)", font=("Segoe UI", 16, "bold"), bootstyle=SUCCESS)
        self.lbl_bal = ttk.Label(header, text="Balance: $0.00", font=("Segoe UI", 16, "bold"), bootstyle=INFO)
        self.lbl_pnl.grid(row=1, column=2, sticky="e", padx=5)
        self.lbl_bal.grid(row=1, column=3, sticky="e", padx=5)

        # Pestañas principales
        self.notebook = ttk.Notebook(self)
        self.notebook.grid(row=1, column=0, columnspan=2, sticky="nsew", padx=(10,10), pady=(0,8))
        self.testeos_frame = TesteosFrame(
            self.notebook,
            self.on_toggle_mass_tests,
            self.on_load_winner_for_sim,
        )
        self.notebook.add(self.testeos_frame, text="Testeos Masivos")

        # Panel inferior izquierdo para órdenes
        left = ttk.Frame(self, padding=(10,0,10,10))
        left.grid(row=2, column=0, sticky="nsew")
        left.rowconfigure(0, weight=1)
        left.rowconfigure(1, weight=1)
        left.columnconfigure(0, weight=1)

        # Órdenes abiertas
        frm_open = ttk.Labelframe(left, text="Órdenes abiertas", padding=6)
        frm_open.grid(row=0, column=0, sticky="nsew", pady=(0,8))
        frm_open.rowconfigure(0, weight=1); frm_open.columnconfigure(0, weight=1)
        cols_o = ("id","symbol","side","mode","price","qty_usd","age")
        self.tree_open = ttk.Treeview(frm_open, columns=cols_o, show="headings")
        for c, txt, w, an in [("id","ID",160,"w"),
                               ("symbol","Símbolo",160,"w"),
                               ("side","Lado",90,"w"),
                               ("mode","Modo",80,"w"),
                               ("price","Precio",120,"e"),
                               ("qty_usd","USD",100,"e"),
                               ("age","Edad(s)",80,"e")]:
            self.tree_open.heading(c, text=txt); self.tree_open.column(c, width=w, anchor=an, stretch=True)
        vsb2 = ttk.Scrollbar(frm_open, orient="vertical", command=self.tree_open.yview)
        self.tree_open.configure(yscrollcommand=vsb2.set)
        self.tree_open.grid(row=0, column=0, sticky="nsew"); vsb2.grid(row=0, column=1, sticky="ns")

        # Órdenes cerradas
        frm_closed = ttk.Labelframe(left, text="Órdenes cerradas", padding=6)
        frm_closed.grid(row=1, column=0, sticky="nsew")
        frm_closed.rowconfigure(0, weight=1); frm_closed.columnconfigure(0, weight=1)
        cols_c = ("ts","symbol","side","mode","price","qty_usd")
        self.tree_closed = ttk.Treeview(frm_closed, columns=cols_c, show="headings")
        for c, txt, w, an in [("ts","Tiempo",170,"w"),
                               ("symbol","Símbolo",160,"w"),
                               ("side","Lado",90,"w"),
                               ("mode","Modo",80,"w"),
                               ("price","Precio",120,"e"),
                               ("qty_usd","USD",100,"e")]:
            self.tree_closed.heading(c, text=txt); self.tree_closed.column(c, width=w, anchor=an, stretch=True)
        vsb3 = ttk.Scrollbar(frm_closed, orient="vertical", command=self.tree_closed.yview)
        self.tree_closed.configure(yscrollcommand=vsb3.set)
        self.tree_closed.grid(row=0, column=0, sticky="nsew"); vsb3.grid(row=0, column=1, sticky="ns")

        # Right panel
        right = ttk.Frame(self, padding=(0, 0, 10, 10))
        right.grid(row=2, column=1, sticky="nsew")
        right.columnconfigure(0, weight=1)
        right.rowconfigure(4, weight=0)
        right.rowconfigure(5, weight=1)
        right.rowconfigure(6, weight=1)

        ttk.Label(right, text="Ajustes").grid(row=0, column=0, sticky="w", pady=(0,6))

        # Tamaños + toggle mínimo + apply
        frm_size = ttk.Labelframe(right, text="Tamaño por operación (USD)", padding=8)
        frm_size.grid(row=1, column=0, sticky="ew", pady=6)
        frm_size.columnconfigure(1, weight=1)
        self.var_size_sim = tb.DoubleVar(value=self.cfg.size_usd_sim)
        self.var_size_live = tb.DoubleVar(value=self.cfg.size_usd_live)
        self.var_use_min_bin = tb.BooleanVar(value=False)
        ttk.Label(frm_size, text="SIM").grid(row=0, column=0, sticky="w")
        self.ent_size_sim = ttk.Entry(frm_size, textvariable=self.var_size_sim, width=14)
        self.ent_size_sim.grid(row=0, column=1, sticky="ew")
        ttk.Label(frm_size, text="LIVE").grid(row=1, column=0, sticky="w")
        self.ent_size_live = ttk.Entry(frm_size, textvariable=self.var_size_live, width=14)
        self.ent_size_live.grid(row=1, column=1, sticky="ew")
        ttk.Button(frm_size, text="Aplicar tamaño", command=self._apply_sizes).grid(row=0, column=2, rowspan=2, padx=6)
        self.lbl_min_marker = ttk.Label(frm_size, text="Mínimo Binance: --")
        self.lbl_min_marker.grid(row=2, column=0, columnspan=2, sticky="w", pady=(4,0))
        ttk.Checkbutton(
            frm_size,
            text="Min Binance",
            variable=self.var_use_min_bin,
            style="info.Switch",
            command=self._toggle_min_binance,
        ).grid(row=2, column=2, padx=6, pady=(4,0))

        # API keys and verification badges
        self.auth_frame = AuthFrame(right, self._start_confirm_apis)
        self.auth_frame.grid(row=2, column=0, sticky="ew", pady=6)
        # expose vars for _lock_controls helper
        self.var_bin_key = self.auth_frame.var_bin_key
        self.var_bin_sec = self.auth_frame.var_bin_sec
        self.var_oai_key = self.auth_frame.var_oai_key

        # LLM config minimal: model + seconds + apply button
        frm_llm = ttk.Labelframe(right, text="LLM (decisor)", padding=8)
        frm_llm.grid(row=3, column=0, sticky="ew", pady=6)
        frm_llm.columnconfigure(1, weight=1)
        self.var_llm_model = tb.StringVar(value=self.cfg.llm_model)
        ttk.Label(frm_llm, text="Modelo").grid(row=0, column=0, sticky="w")
        ttk.Combobox(
            frm_llm,
            textvariable=self.var_llm_model,
            values=["gpt-4o","gpt-4o-mini","gpt-4.1","gpt-4.1-mini"],
            width=14,
            state="readonly",
        ).grid(row=0, column=1, sticky="ew")
        btn_apply_llm = ttk.Button(frm_llm, text="Aplicar LLM", command=self._apply_llm)
        btn_apply_llm.grid(row=0, column=2, padx=6)

        # Consulta LLM
        frm_llm_manual = ttk.Labelframe(right, text="Consulta LLM", padding=8)
        frm_llm_manual.grid(row=4, column=0, sticky="nsew")
        frm_llm_manual.columnconfigure(0, weight=1)
        self.var_llm_query = tb.StringVar()
        ttk.Entry(frm_llm_manual, textvariable=self.var_llm_query).grid(row=0, column=0, sticky="ew")
        ttk.Button(frm_llm_manual, text="Enviar", command=self._send_llm_query).grid(row=0, column=1, padx=4)
        frm_llm_manual.rowconfigure(1, weight=1)
        self.txt_llm_resp = ScrolledText(frm_llm_manual, height=3, autohide=True, wrap="word")
        self.txt_llm_resp.grid(row=1, column=0, columnspan=2, sticky="nsew")

        # Información / Razones (logs del LLM)
        self.info_frame = InfoFrame(
            right,
            self.var_min_orders,
            self._apply_min_orders,
            self._revert_patch,
            self._apply_winner_live,
        )
        self.info_frame.grid(row=5, column=0, sticky="nsew", pady=(6, 0))

        # Log
        frm_log = ttk.Labelframe(right, text="Log", padding=8)
        frm_log.grid(row=6, column=0, sticky="nsew", pady=6)
        frm_log.rowconfigure(0, weight=1); frm_log.columnconfigure(0, weight=1)
        self.txt_log = ScrolledText(frm_log, height=6, autohide=True, wrap="none")
        self.txt_log.grid(row=0, column=0, sticky="nsew")

        # Bindings
        self.var_bot_sim.trace_add("write", self._on_bot_sim)
        self.var_bot_live.trace_add("write", self._on_bot_live)
        self.var_live_confirm.trace_add("write", self._on_live_confirm)

    # ------------------- Helpers -------------------
    def _ensure_exchange(self):
        if self.exchange is None:
            from exchange_utils import BinanceExchange
            self.exchange = BinanceExchange(rate_limit=True, sandbox=False)

    def _load_saved_keys(self):
        try:
            with open(self._keys_file, "r", encoding="utf-8") as f:
                data = json.load(f)
            self.var_bin_key.set(data.get("bin_key", ""))
            self.var_bin_sec.set(data.get("bin_sec", ""))
            self.var_oai_key.set(data.get("oai_key", ""))
        except Exception:
            pass

    def _save_api_keys(self):
        try:
            data = {
                "bin_key": self.var_bin_key.get(),
                "bin_sec": self.var_bin_sec.get(),
                "oai_key": self.var_oai_key.get(),
            }
            with open(self._keys_file, "w", encoding="utf-8") as f:
                json.dump(data, f)
        except Exception:
            pass

    def _start_confirm_apis(self) -> None:
        self._lock_controls(True)
        threading.Thread(target=lambda: asyncio.run(self._confirm_apis()), daemon=True).start()

    async def _confirm_apis(self) -> None:
        """Verifica credenciales de Binance y LLM."""
        self._save_api_keys()
        key = self.var_bin_key.get().strip()
        sec = self.var_bin_sec.get().strip()
        oai = self.var_oai_key.get().strip()
        os.environ["OPENAI_API_KEY"] = oai
        llm_client = MassLLMClient(api_key=oai)
        tasks = [
            asyncio.to_thread(binance_check.verify, key, sec),
            asyncio.to_thread(llm_client.check_credentials),
        ]
        try:
            self._ensure_exchange()
            self.exchange.set_api_keys(key, sec)
        except Exception:
            pass
        for eng in (self._engine_sim, self._engine_live):
            try:
                if eng:
                    eng.exchange.set_api_keys(key, sec)
                    eng.llm.set_api_key(oai)
            except Exception:
                pass
        try:
            self._supervisor.llm.set_api_key(oai)
        except Exception:
            pass
        try:
            bin_ok, llm_ok = await asyncio.gather(*tasks)
        except Exception:
            bin_ok = llm_ok = False
        self.mass_state.apis_verified = {
            "binance": bool(bin_ok),
            "llm": bool(llm_ok),
        }
        self.mass_state.save()
        self.after(0, lambda: self.auth_frame.update_badges(self.mass_state.apis_verified))
        self.after(0, lambda: self.log_append("[API] Verificación completada"))
        self.after(0, self._apply_api_locks)

    def _apply_api_locks(self) -> None:
        """Habilita o deshabilita controles según verificación de APIs."""
        bin_ok = self.mass_state.apis_verified.get("binance", False)
        llm_ok = self.mass_state.apis_verified.get("llm", False)
        self._lock_controls(not (bin_ok and llm_ok))

    def _on_engine_snapshot(self, snap: Dict[str, Any]):
        """Callback para recibir snapshots del motor."""
        self._snapshot = snap

    def _on_bot_sim(self, *_):
        if self.var_bot_sim.get():
            if not self._engine_sim or not self._engine_sim.is_alive():
                self._ensure_exchange()
                self._engine_sim = Engine(self._on_engine_snapshot, self.log_append, exchange=self.exchange, name="SIM")
                self._engine_sim.mode = "SIM"
                self._engine_sim.start()
            self.lbl_state_sim.configure(text="SIM: ON", bootstyle=SUCCESS)
        else:
            if self._engine_sim and self._engine_sim.is_alive():
                self._engine_sim.stop()
            self.lbl_state_sim.configure(text="SIM: OFF", bootstyle=SECONDARY)

    def _on_bot_live(self, *_):
        if self.var_bot_live.get():
            if not self._engine_live or not self._engine_live.is_alive():
                self._ensure_exchange()
                self._engine_live = Engine(self._on_engine_snapshot, self.log_append, exchange=self.exchange, name="LIVE")
                self._engine_live.mode = "LIVE"
                self._engine_live.state.live_confirmed = self.state.live_confirmed
                self._engine_live.start()
            self.lbl_state_live.configure(text="LIVE: ON", bootstyle=SUCCESS)
        else:
            if self._engine_live and self._engine_live.is_alive():
                self._engine_live.stop()
            self.lbl_state_live.configure(text="LIVE: OFF", bootstyle=SECONDARY)

    def _on_live_confirm(self, *_):
        val = bool(self.var_live_confirm.get())
        self.state.live_confirmed = val
        if self._engine_live:
            self._engine_live.state.live_confirmed = val
        self.log_append(f"[LIVE] Confirmación {'activada' if val else 'desactivada'}")

    def _apply_llm(self):
        model = self.var_llm_model.get()
        self.cfg.llm_model = model
        for eng in (self._engine_sim, self._engine_live):
            try:
                if eng:
                    eng.llm.set_model(model)
            except Exception:
                pass
        self.info_frame.append_llm_log("config", {"model": model})

    def _send_llm_query(self):
        query = self.var_llm_query.get().strip()
        if not query:
            return
        llm = None
        if self._engine_sim:
            llm = self._engine_sim.llm
        elif self._engine_live:
            llm = self._engine_live.llm
        else:
            llm = EngineLLMClient(
                model=self.var_llm_model.get(), api_key=self.var_oai_key.get()
            )
        resp = ""
        try:
            self.info_frame.append_llm_log("request", {"ask": query})
            resp = llm.ask(query)
            self.info_frame.append_llm_log("response", resp)
        except Exception as e:
            self.info_frame.append_llm_log("response", {"error": str(e)})
            resp = ""
        self.txt_llm_resp.delete("1.0", "end")
        self.txt_llm_resp.insert("end", resp)

    def _revert_patch(self):
        for eng in (self._engine_sim, self._engine_live):
            try:
                if eng:
                    eng.revert_last_patch()
            except Exception:
                pass

    def _apply_winner_live(self):
        self.log_append("[TEST] Aplicar ganador a LIVE presionado")

    # ------------------- Configuración -------------------
    def _apply_sizes(self):

        """Aplica los tamaños por operación para SIM y LIVE."""
        try:
            if self._engine_sim:
                self._engine_sim.cfg.size_usd_sim = float(self.var_size_sim.get())
        except Exception:
            pass
        try:
            if self._engine_live:
                self._engine_live.cfg.size_usd_live = float(self.var_size_live.get())
        except Exception:
            pass

    def _toggle_min_binance(self):
        """Activa el tamaño mínimo permitido por Binance para LIVE."""
        use_min = bool(self.var_use_min_bin.get())
        if use_min:
            try:
                self._ensure_exchange()
                min_usd = self.exchange.global_min_notional_usd()
                self.var_size_live.set(min_usd)
                self.ent_size_live.configure(state="disabled")
                self.lbl_min_marker.configure(text=f"Mínimo Binance: {min_usd:.2f} USDT")
            except Exception:
                self.var_use_min_bin.set(False)
                self.ent_size_live.configure(state="normal")
                self.lbl_min_marker.configure(text="Mínimo Binance: --")
        else:
            self.ent_size_live.configure(state="normal")

    def _apply_min_orders(self):
        """Aplica el mínimo de órdenes requerido para la sesión de test."""
        try:
            val = int(self.var_min_orders.get())
            self._supervisor.set_min_orders(val)
            self.log_append(f"[TEST] Órdenes mínimas = {val}")
        except Exception:
            self.log_append("[TEST] Valor inválido para órdenes mínimas")

    # ------------------- Testeos masivos -------------------
    def on_toggle_mass_tests(self, running: bool, params: Dict[str, Any]) -> None:
        """Inicia o detiene los ciclos de testeos masivos."""
        if running:
            self.log_append("[TEST] Iniciar Testeos presionado")
            if not (
                self.mass_state.apis_verified.get("binance")
                and self.mass_state.apis_verified.get("llm")
            ):
                self.log_append("[TEST] APIs no verificadas")
                self.testeos_frame.btn_toggle.configure(text="Iniciar Testeos", bootstyle=SUCCESS)
                return

            st = self._supervisor.state
            st.max_depth_symbols = int(params.get("max_depth_symbols", st.max_depth_symbols))
            st.depth_speed = params.get("depth_speed", st.depth_speed)
            st.bots_per_cycle = int(params.get("num_bots", st.bots_per_cycle))
            st.mode = params.get("mode", st.mode)
            st.save()
            self._supervisor.mode = st.mode
            self._supervisor.start_mass_tests(num_bots=st.bots_per_cycle)
        else:
            self.log_append("[TEST] Testeos detenidos")
            self._supervisor.stop_mass_tests()

    def on_load_winner_for_sim(self) -> None:
        """Carga la configuración ganadora en el bot SIM."""
        if not self._winner_cfg:
            self.log_append("[TEST] No hay ganador disponible")
            return
        try:
            if self._engine_sim and self._engine_sim.is_alive():
                self._engine_sim.stop()
            self._engine_sim = load_sim_config(self._winner_cfg.mutations)
            self._engine_sim.start()
            self.var_bot_sim.set(True)
            self.lbl_state_sim.configure(text="SIM: ON", bootstyle=SUCCESS)
            self.log_append("[TEST] Bot ganador cargado en modo SIM")
        except Exception as exc:
            self.log_append(f"[TEST] Error al cargar ganador: {exc}")

    # ------------------- Log helpers -------------------
    def log_append(self, msg: str):
        if msg.startswith("[LLM]"):
            self.info_frame.append_llm_log("info", msg[5:].strip())
        else:
            if not hasattr(self, "_log_queue"):
                self._log_queue = queue.Queue()
            self._log_queue.put(clean_text(msg))

    def _poll_log_queue(self):
        try:
            while True:
                msg = self._log_queue.get_nowait()
                self.txt_log.insert("end", msg + "\n")
                self.txt_log.see("end")
        except queue.Empty:
            pass
        self.after(200, self._poll_log_queue)

    def _poll_event_queue(self):
        try:
            while True:
                ev = self._event_queue.get_nowait()
                if ev.message == "cycle_start":
                    self.testeos_frame.clear()
                elif ev.message == "bot_start":
                    self.testeos_frame.update_bot_row(
                        {
                            "bot_id": ev.bot_id,
                            "cycle": ev.cycle,
                            "orders": 0,
                            "pnl": 0.0,
                            "status": "RUNNING",
                        }
                    )
                elif ev.message == "bot_progress" and ev.payload:
                    self.testeos_frame.update_bot_row(
                        {
                            "bot_id": ev.bot_id,
                            "cycle": ev.cycle,
                            "orders": ev.payload.get("orders", 0),
                            "pnl": ev.payload.get("pnl", 0.0),
                            "status": "RUNNING",
                        }
                    )
                elif ev.message == "bot_finished" and ev.payload:
                    stats = ev.payload.get("stats", {})
                    stats.update({"bot_id": ev.bot_id, "cycle": ev.cycle, "status": "DONE"})
                    self.testeos_frame.update_bot_row(stats)
                elif ev.message == "cycle_winner" and ev.payload:
                    wid = ev.payload.get("winner_id")
                    reason = clean_text(ev.payload.get("reason", ""))
                    if wid is not None:
                        self._winner_cfg = self._supervisor.storage.get_bot(wid)
                        self.testeos_frame.set_winner(int(wid), reason)
                        self.info_frame.append_llm_log("winner", {
                            "bot_id": wid,
                            "reason": reason,
                        })
                elif ev.message == "cycle_finished" and ev.payload:
                    info = ev.payload
                    info["cycle"] = ev.cycle
                    self.testeos_frame.add_cycle_history(info)

        except queue.Empty:
            pass
        self.after(200, self._poll_event_queue)

    # ------------------- UI refresh -------------------
    def _tick_balance_refresh(self):
        try:
            self._ensure_exchange()
            b = self.exchange.fetch_balances_summary()
            if b:
                self.lbl_bal.configure(text=f"Balance: ${b.get('balance_usd',0.0):,.2f}")
        except Exception:
            pass
        self.after(5000, self._tick_balance_refresh)

    def _tick_ui_refresh(self):
        snap = self._snapshot or {}
        gs = snap.get("global_state", {})
        pnlp = gs.get("pnl_intraday_percent", 0.0)
        pnlu = gs.get("pnl_intraday_usd", 0.0)
        self.lbl_pnl.configure(text=f"PNL Sesión: {pnlp:+.2f}%  ({pnlu:+.2f} USD)")
        try:
            if pnlu >= 0: self.lbl_pnl.configure(bootstyle=SUCCESS)
            else: self.lbl_pnl.configure(bootstyle=DANGER)
        except Exception:
            pass

        reasons = snap.get("reasons", [])
        for r in reasons:
            self.log_append(f"[ENGINE] {r}")

        self.after(4000, self._tick_ui_refresh)

    def _tick_open_orders(self):
        snap = self._snapshot or {}
        self._refresh_open_orders(snap.get("open_orders", []))
        self.after(4000, self._tick_open_orders)

    def _tick_closed_orders(self):
        snap = self._snapshot or {}
        self._refresh_closed_orders(snap.get("closed_orders", []))
        self.after(4000, self._tick_closed_orders)

    def _refresh_open_orders(self, orders: List[Dict[str, Any]]):
        for i in self.tree_open.get_children():
            self.tree_open.delete(i)
        now = time.time()*1000
        for o in orders:
            side = f"{BADGE_BUY}" if o.get("side")=="buy" else f"{BADGE_SELL}"
            mode = f"{BADGE_LIVE}" if o.get("mode")=="LIVE" else f"{BADGE_SIM}"
            age = max(0, (now - o.get('ts', now)) / 1000.0)
            self.tree_open.insert("", "end", values=(
                o.get("id",""),
                o.get("symbol",""),
                side,
                mode,
                f"{o.get('price',0.0):.8f}",
                f"{o.get('qty_usd',0.0):.2f}",
                f"{age:.1f}"
            ))

    def _refresh_closed_orders(self, orders: List[Dict[str, Any]]):
        for i in self.tree_closed.get_children():
            self.tree_closed.delete(i)
        for o in orders[-200:]:
            side = f"{BADGE_BUY}" if o.get("side")=="buy" else f"{BADGE_SELL}"
            mode = f"{BADGE_LIVE}" if o.get("mode")=="LIVE" else f"{BADGE_SIM}"
            self.tree_closed.insert("", "end", values=(
                o.get("ts",""),
                o.get("symbol",""),
                side,
                mode,
                f"{o.get('price',0.0):.8f}",
                f"{o.get('qty_usd',0.0):.2f}",
            ))

def launch():
    app = App()
    app.mainloop()

if __name__ == "__main__":
    launch()<|MERGE_RESOLUTION|>--- conflicted
+++ resolved
@@ -12,10 +12,7 @@
 from components.testeos_frame import TesteosFrame
 from components.auth_frame import AuthFrame
 from components.info_frame import InfoFrame, clean_text
-<<<<<<< HEAD
-=======
-
->>>>>>> 3b8b27dd
+
 from state.app_state import AppState as MassTestState
 from orchestrator.supervisor import Supervisor
 import exchange_utils.binance_check as binance_check
@@ -116,10 +113,7 @@
             llm_client=llm_client,
             min_orders=int(self.var_min_orders.get()),
         )
-<<<<<<< HEAD
-=======
-
->>>>>>> 3b8b27dd
+
         self._supervisor.stream_events(lambda ev: self._event_queue.put(ev))
         self._load_saved_keys()
         self.auth_frame.update_badges(self.mass_state.apis_verified)
