--- conflicted
+++ resolved
@@ -545,10 +545,7 @@
                 self.log_append("[TEST] APIs no verificadas")
                 self.testeos_frame.btn_toggle.configure(text="Iniciar Testeos", bootstyle=SUCCESS)
                 return
-<<<<<<< HEAD
-=======
-              
->>>>>>> 8586449f
+
             st = self._supervisor.state
             st.max_depth_symbols = int(params.get("max_depth_symbols", st.max_depth_symbols))
             st.depth_speed = params.get("depth_speed", st.depth_speed)
