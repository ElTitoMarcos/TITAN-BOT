import threading, queue, time, json, os
import ttkbootstrap as tb
from ttkbootstrap.constants import *
from ttkbootstrap.scrolled import ScrolledText
from tkinter import ttk
from typing import Dict, Any, List
from config import UIColors, Defaults, AppState
from engine import Engine
from scoring import compute_score

BADGE_SIM = "🔧SIM"
BADGE_LIVE = "⚡LIVE"
BADGE_BUY = "🟢BUY"
BADGE_SELL = "🔴SELL"

class App(tb.Window):

    def _iter_all_widgets(self, parent=None):
        parent = parent or self
        try:
            kids = parent.winfo_children()
        except Exception:
            return
        for w in kids:
            yield w
            yield from self._iter_all_widgets(w)

    def _lock_controls(self, locked: bool):
        # disable everything
        try:
            for w in self._iter_all_widgets():
                try:
                    if hasattr(w, "configure") and "state" in w.keys():
                        w.configure(state=("disabled" if locked else "normal"))
                except Exception:
                    pass
            # re-enable API widgets
            key_name = str(self.var_bin_key) if hasattr(self, "var_bin_key") else None
            sec_name = str(self.var_bin_sec) if hasattr(self, "var_bin_sec") else None
            oai_name = str(self.var_oai_key) if hasattr(self, "var_oai_key") else None
            for w in self._iter_all_widgets():
                try:
                    if w.winfo_class() in ("TEntry", "Entry"):
                        tv = w.cget("textvariable") if "textvariable" in w.keys() else ""
                        if tv in (key_name, sec_name, oai_name):
                            w.configure(state="normal")
                    if w.winfo_class() in ("TButton", "Button"):
                        txt = w.cget("text") if "text" in w.keys() else ""
                        if "Confirmar APIs" in str(txt):
                            w.configure(state="normal")
                except Exception:
                    pass
        except Exception:
            pass

    def _fmt_sats(self, price: float) -> str:
        """Formato legible para precios en satoshis"""
        try:
            sats = int(float(price) * 1e8)
        except Exception:
            sats = 0
        if sats >= 1000:
            return f"{sats:,}".replace(",", ".")
        return str(sats)

    def _coerce(self, val: str, col: str):
        v = str(val)
        if col == "symbol":
            return v
        if col == "price_sats":
            v = v.replace(".", "")
        try:
            return float(v)
        except Exception:
            return v

    def _sort_tree(self, col: str, reverse: bool, preserve: bool = False):
        data = [
            (self._coerce(self.tree.set(k, col), col), k)
            for k in self.tree.get_children("")
        ]
        try:
            data.sort(reverse=reverse)
        except Exception:
            pass
        for idx, (_, k) in enumerate(data):
            self.tree.move(k, "", idx)
        if not preserve:
            self._sort_col, self._sort_reverse = col, reverse
            self.tree.heading(col, command=lambda: self._sort_tree(col, not reverse))

    def __init__(self):
        super().__init__(title="AutoBTC - Punto a Punto", themename="cyborg")
        self.geometry("1400x860")
        self.minsize(1300, 760)

        self.colors = UIColors()
        self.cfg = Defaults()
        self.state = AppState()
        self._snapshot: Dict[str, Any] = {}
        self._log_queue: "queue.Queue[str]" = queue.Queue()
        self._engine_sim: Engine | None = None
        self._engine_live: Engine | None = None
        self.exchange = None

        self._keys_file = os.path.join(os.path.dirname(__file__), ".api_keys.json")

        self._build_ui()
        self._load_saved_keys()
        self._lock_controls(True)
        self.after(250, self._poll_log_queue)
<<<<<<< HEAD
        self.after(4000, self._tick_ui_refresh)
=======
        self.after(1500, self._tick_ui_refresh)
>>>>>>> 525fff0b
        # Precarga de mercado y balance
        self._warmup_thread = threading.Thread(target=self._warmup_load_market, daemon=True)
        self._warmup_thread.start()
        self.after(2000, self._tick_balance_refresh)
        self._last_cand_refresh = 0.0

    # ------------------- UI -------------------
    def _build_ui(self):
        # Grid principal
        self.columnconfigure(0, weight=3)
        self.columnconfigure(1, weight=2)
        self.rowconfigure(1, weight=1)
        try:
            self._ensure_exchange()
        except Exception:
            pass

        # Header
        header = ttk.Frame(self, padding=10)
        header.grid(row=0, column=0, columnspan=2, sticky="ew")
        for c in range(4):
            header.columnconfigure(c, weight=1)

        # Controles SIM/LIVE
        self.var_bot_sim = tb.BooleanVar(value=False)
        self.var_bot_live = tb.BooleanVar(value=False)
        self.var_live_confirm = tb.BooleanVar(value=False)

        ttk.Checkbutton(header, text="BOT SIM", variable=self.var_bot_sim, style="success.Roundtoggle").grid(row=0, column=0, sticky="w", padx=5)
        ttk.Checkbutton(header, text="BOT LIVE", variable=self.var_bot_live, style="warning.Roundtoggle").grid(row=0, column=1, sticky="w", padx=5)
        ttk.Checkbutton(header, text="Confirm LIVE", variable=self.var_live_confirm, style="danger.Roundtoggle").grid(row=0, column=2, sticky="w", padx=5)

        self.lbl_state_sim = ttk.Label(header, text="SIM: OFF", bootstyle=SECONDARY)
        self.lbl_state_live = ttk.Label(header, text="LIVE: OFF", bootstyle=SECONDARY)
        self.lbl_state_sim.grid(row=1, column=0, sticky="w")
        self.lbl_state_live.grid(row=1, column=1, sticky="w")

        self.lbl_pnl = ttk.Label(header, text="PNL Sesión: +0.00%  (+$0.00)", font=("Segoe UI", 16, "bold"), bootstyle=SUCCESS)
        self.lbl_bal = ttk.Label(header, text="Balance: $0.00", font=("Segoe UI", 16, "bold"), bootstyle=INFO)
        self.lbl_pnl.grid(row=1, column=2, sticky="e", padx=5)
        self.lbl_bal.grid(row=1, column=3, sticky="e", padx=5)

        # Left panes
        left = ttk.Frame(self, padding=(10, 0, 10, 10))
        left.grid(row=1, column=0, sticky="nsew")
        left.rowconfigure(0, weight=2)
        left.rowconfigure(1, weight=1)
        left.rowconfigure(2, weight=1)
        left.columnconfigure(0, weight=1)

        # Mercado
        frm_mkt = ttk.Labelframe(left, text="Mercado", padding=6)
        frm_mkt.grid(row=0, column=0, sticky="nsew", pady=(0,8))
        frm_mkt.rowconfigure(0, weight=1); frm_mkt.columnconfigure(0, weight=1)
        cols = (
            "symbol",
            "score",
            "pct",
            "price_sats",
            "buy_qty",
            "sell_qty",
            "imb",
        )
        self.tree = ttk.Treeview(frm_mkt, columns=cols, show="headings")
        style = tb.Style(); style.configure("Treeview", font=("Consolas", 10))
        self._sort_col: str | None = None
        self._sort_reverse: bool = False
        headers = [
            ("symbol", "Símbolo", 160, "w"),
            ("score", "Score", 70, "e"),
            ("pct", "%24h", 70, "e"),
            ("price_sats", "Precio (sats)", 120, "e"),
<<<<<<< HEAD
            ("buy_qty", "Buy $", 90, "e"),
            ("sell_qty", "Sell $", 90, "e"),
=======
            ("buy_qty", "Buy Qty", 90, "e"),
            ("sell_qty", "Sell Qty", 90, "e"),
>>>>>>> 525fff0b
            ("imb", "Imb", 70, "e"),
        ]
        for c, txt, w, an in headers:
            self.tree.heading(c, text=txt, command=lambda col=c: self._sort_tree(col, False))
            self.tree.column(c, width=w, anchor=an, stretch=False)
        vsb = ttk.Scrollbar(frm_mkt, orient="vertical", command=self.tree.yview)
        self.tree.configure(yscrollcommand=vsb.set)
        self.tree.grid(row=0, column=0, sticky="nsew"); vsb.grid(row=0, column=1, sticky="ns")
<<<<<<< HEAD
        ttk.Label(frm_mkt, text="Imb: >0.5 compras dominan, <0.5 ventas").grid(row=1, column=0, columnspan=2, sticky="w", pady=(4,0))
=======
>>>>>>> 525fff0b
        # Colores por score (fino) en texto
        self.tree.tag_configure('score95', foreground='#166534')
        self.tree.tag_configure('score90', foreground='#15803d')
        self.tree.tag_configure('score80', foreground='#16a34a')
        self.tree.tag_configure('score70', foreground='#22c55e')
        self.tree.tag_configure('score60', foreground='#84cc16')
        self.tree.tag_configure('score50', foreground='#eab308')
        self.tree.tag_configure('score40', foreground='#f97316')
        self.tree.tag_configure('score30', foreground='#f43f5e')
        self.tree.tag_configure('scoreLow', foreground='#b91c1c')
<<<<<<< HEAD
=======

>>>>>>> 525fff0b
        self.tree.tag_configure('veto', background='#ef4444', foreground='white')
        self.tree.tag_configure('candidate', font=('Consolas', 10, 'bold'))

        # Órdenes abiertas
        frm_open = ttk.Labelframe(left, text="Órdenes abiertas", padding=6)
        frm_open.grid(row=1, column=0, sticky="nsew", pady=(0,8))
        frm_open.rowconfigure(0, weight=1); frm_open.columnconfigure(0, weight=1)
        cols_o = ("id","symbol","side","mode","price","qty_usd","age")
        self.tree_open = ttk.Treeview(frm_open, columns=cols_o, show="headings")
        for c, txt, w, an in [("id","ID",160,"w"),
                               ("symbol","Símbolo",160,"w"),
                               ("side","Lado",90,"w"),
                               ("mode","Modo",80,"w"),
                               ("price","Precio",120,"e"),
                               ("qty_usd","USD",100,"e"),
                               ("age","Edad(s)",80,"e")]:
            self.tree_open.heading(c, text=txt); self.tree_open.column(c, width=w, anchor=an, stretch=False)
        vsb2 = ttk.Scrollbar(frm_open, orient="vertical", command=self.tree_open.yview)
        self.tree_open.configure(yscrollcommand=vsb2.set)
        self.tree_open.grid(row=0, column=0, sticky="nsew"); vsb2.grid(row=0, column=1, sticky="ns")

        # Órdenes cerradas
        frm_closed = ttk.Labelframe(left, text="Órdenes cerradas", padding=6)
        frm_closed.grid(row=2, column=0, sticky="nsew")
        frm_closed.rowconfigure(0, weight=1); frm_closed.columnconfigure(0, weight=1)
        cols_c = ("ts","symbol","side","mode","price","qty_usd")
        self.tree_closed = ttk.Treeview(frm_closed, columns=cols_c, show="headings")
        for c, txt, w, an in [("ts","Tiempo",170,"w"),
                               ("symbol","Símbolo",160,"w"),
                               ("side","Lado",90,"w"),
                               ("mode","Modo",80,"w"),
                               ("price","Precio",120,"e"),
                               ("qty_usd","USD",100,"e")]:
            self.tree_closed.heading(c, text=txt); self.tree_closed.column(c, width=w, anchor=an, stretch=False)
        vsb3 = ttk.Scrollbar(frm_closed, orient="vertical", command=self.tree_closed.yview)
        self.tree_closed.configure(yscrollcommand=vsb3.set)
        self.tree_closed.grid(row=0, column=0, sticky="nsew"); vsb3.grid(row=0, column=1, sticky="ns")

        # Right panel
        right = ttk.Frame(self, padding=(0, 0, 10, 10))
        right.grid(row=1, column=1, sticky="nsew")
        right.columnconfigure(0, weight=1)
        right.rowconfigure(5, weight=1)
        right.rowconfigure(6, weight=1)

        ttk.Label(right, text="Ajustes").grid(row=0, column=0, sticky="w", pady=(0,6))

        # Tamaños + toggle mínimo + apply
        frm_size = ttk.Labelframe(right, text="Tamaño por operación (USD)", padding=8)
        frm_size.grid(row=1, column=0, sticky="ew", pady=6)
        self.var_size_sim = tb.DoubleVar(value=self.cfg.size_usd_sim)
        self.var_size_live = tb.DoubleVar(value=self.cfg.size_usd_live)
        self.var_use_min_live = tb.BooleanVar(value=True)
        ttk.Label(frm_size, text="SIM").grid(row=0, column=0, sticky="w")
        self.ent_size_sim = ttk.Entry(frm_size, textvariable=self.var_size_sim, width=14)
        self.ent_size_sim.grid(row=0, column=1, sticky="e")
        ttk.Label(frm_size, text="LIVE (mínimo Binance)").grid(row=1, column=0, sticky="w")
        self.ent_size_live = ttk.Entry(frm_size, textvariable=self.var_size_live, width=14, state="disabled")
        self.ent_size_live.grid(row=1, column=1, sticky="e")
        ttk.Checkbutton(frm_size, text="Usar mínimo Binance (LIVE)", variable=self.var_use_min_live, style="info.Roundtoggle", command=self._on_toggle_min_live).grid(row=2, column=0, sticky="w")
        self.lbl_min_marker = ttk.Label(frm_size, text="Mínimo permitido por Binance: --")
        self.lbl_min_marker.grid(row=3, column=0, columnspan=3, sticky="w", pady=(4,0))
        ttk.Button(frm_size, text="Aplicar tamaño", command=self._apply_sizes).grid(row=0, column=2, rowspan=2, padx=6)

        # API keys
        frm_api = ttk.Labelframe(right, text="Claves API", padding=8)
        frm_api.grid(row=2, column=0, sticky="ew", pady=6)
        self.var_bin_key = tb.StringVar(value="")
        self.var_bin_sec = tb.StringVar(value="")
        ttk.Label(frm_api, text="Binance KEY").grid(row=0, column=0, sticky="w")
        ttk.Entry(frm_api, textvariable=self.var_bin_key, width=28).grid(row=0, column=1, sticky="e")
        ttk.Label(frm_api, text="Binance SECRET").grid(row=1, column=0, sticky="w")
        ttk.Entry(frm_api, textvariable=self.var_bin_sec, width=28, show="•").grid(row=1, column=1, sticky="e")

        self.var_oai_key = tb.StringVar(value="")
        ttk.Label(frm_api, text="ChatGPT API Key").grid(row=2, column=0, sticky="w")
        ttk.Entry(frm_api, textvariable=self.var_oai_key, width=28, show="•").grid(row=2, column=1, sticky="e")
        ttk.Button(frm_api, text="Confirmar APIs", command=self._confirm_apis).grid(row=0, column=2, rowspan=3, padx=6)

        # LLM config minimal: model + seconds + apply button
        frm_llm = ttk.Labelframe(right, text="LLM (decisor)", padding=8)
        frm_llm.grid(row=3, column=0, sticky="ew", pady=6)
        self.var_llm_model = tb.StringVar(value=self.cfg.llm_model)
        self.var_llm_secs = tb.IntVar(value=max(1, int(self.cfg.llm_call_interval_ms/1000)))
        ttk.Label(frm_llm, text="Modelo").grid(row=0, column=0, sticky="w")
        ttk.Combobox(frm_llm, textvariable=self.var_llm_model, values=["gpt-4o","gpt-4o-mini","gpt-4.1","gpt-4.1-mini"], width=14, state="readonly").grid(row=0, column=1, sticky="e")
        ttk.Label(frm_llm, text="Segundos entre llamadas").grid(row=1, column=0, sticky="w")
        ttk.Entry(frm_llm, textvariable=self.var_llm_secs, width=14).grid(row=1, column=1, sticky="e")
        ttk.Button(frm_llm, text="Aplicar LLM", command=self._apply_llm).grid(row=0, column=2, rowspan=2, padx=6)

        # Estado
        st = ttk.Labelframe(right, text="Estado", padding=8)
        st.grid(row=4, column=0, sticky="ew", pady=6)
        self.lbl_ws = ttk.Label(st, text="WS: 0 ms")
        self.lbl_rest = ttk.Label(st, text="REST: 0 ms")
        self.lbl_ws.grid(row=0, column=0, sticky="w")
        self.lbl_rest.grid(row=0, column=1, sticky="e")

        # Info / razones
        frm_info = ttk.Labelframe(right, text="Información / Razones", padding=8)
        frm_info.grid(row=5, column=0, sticky="nsew", pady=(6, 0))
        frm_info.rowconfigure(0, weight=1); frm_info.columnconfigure(0, weight=1)
        self.txt_info = ScrolledText(frm_info, height=12, autohide=True, wrap="word")
        self.txt_info.grid(row=0, column=0, sticky="nsew")

        # Log debajo de información
        frm_log = ttk.Labelframe(right, text="Log", padding=8)
        frm_log.grid(row=6, column=0, sticky="nsew", pady=6)
        frm_log.rowconfigure(0, weight=1); frm_log.columnconfigure(0, weight=1)
        self.txt_log = ScrolledText(frm_log, height=6, autohide=True, wrap="none")
        self.txt_log.grid(row=0, column=0, sticky="nsew")

        # Bindings
        self.var_bot_sim.trace_add("write", self._on_bot_sim)
        self.var_bot_live.trace_add("write", self._on_bot_live)
        self.var_live_confirm.trace_add("write", self._on_live_confirm)
        self.tree.bind("<<TreeviewSelect>>", lambda e: self._update_min_marker())

    # ------------------- Helpers -------------------
    def _ensure_exchange(self):
        if self.exchange is None:
            from exchange_utils import BinanceExchange
            self.exchange = BinanceExchange(rate_limit=True, sandbox=False)

    def _load_saved_keys(self):
        try:
            with open(self._keys_file, "r", encoding="utf-8") as f:
                data = json.load(f)
            self.var_bin_key.set(data.get("bin_key", ""))
            self.var_bin_sec.set(data.get("bin_sec", ""))
            self.var_oai_key.set(data.get("oai_key", ""))
        except Exception:
            pass

    def _save_api_keys(self):
        try:
            data = {
                "bin_key": self.var_bin_key.get(),
                "bin_sec": self.var_bin_sec.get(),
                "oai_key": self.var_oai_key.get(),
            }
            with open(self._keys_file, "w", encoding="utf-8") as f:
                json.dump(data, f)
        except Exception:
            pass

    # ------------------- Warmup -------------------
    def _warmup_load_market(self):
        try:
            self._ensure_exchange()
            uni = self.exchange.fetch_universe("BTC")[:100]
            if uni:
                pairs = self.exchange.fetch_top_metrics(uni[: min(20, len(uni))])
                if not self._snapshot:
                    self._refresh_market_table(pairs, [])
            # Mínimo global BTC en el marcador
            try:
                min_usd = self.exchange.global_min_notional_usd()
                self.lbl_min_marker.configure(text=f"Mínimo permitido por Binance: {min_usd:.2f} USDT")
            except Exception:
                pass
        except Exception as e:
            self.log_append(f"[ENGINE] Warmup error: {e}")

    def _refresh_market_candidates(self):
        try:
            self._ensure_exchange()
            uni = self.exchange.fetch_universe("BTC")[:100]
            if not uni:
                return
            pairs = self.exchange.fetch_top_metrics(uni[: min(20, len(uni))])
            fee = float(self.cfg.fee_per_side)
            thr_pct = fee * 2.0 * 100.0
            cands: List[Dict[str, Any]] = []
            self.log_append(f"[ENGINE] Buscando pares buenos (umbral {thr_pct:.4f}% basado en comisiones)")
            for p in pairs:
                mid = float(p.get("mid") or p.get("price_last") or 0.0)
                tick = float(p.get("tick_size") or 1e-8)
                tick_pct = (tick / mid * 100.0) if mid else 0.0
                p["tick_pct"] = tick_pct
                if tick_pct > thr_pct:
                    p["is_candidate"] = True
                    cands.append(p)
            self.log_append(f"[ENGINE] Candidatos encontrados: {len(cands)}")
            self._snapshot = {**self._snapshot, "pairs": pairs, "candidates": cands}
            self._refresh_market_table(pairs, cands)
        except Exception as e:
            self.log_append(f"[ENGINE] Error al refrescar mercado: {e}")

    # ------------------- Engine binding -------------------
    def _on_bot_sim(self, *_):
        en = bool(self.var_bot_sim.get())
        if en and (self._engine_sim is None or not self._engine_sim.is_alive()):
            self._start_engine_sim()
            self.lbl_state_sim.configure(text="SIM: ON", bootstyle=SUCCESS)
            self.log_append("[ENGINE SIM] Bot SIM iniciado.")
        elif not en and self._engine_sim:
            self._engine_sim.stop()
            self._engine_sim = None
            self.lbl_state_sim.configure(text="SIM: OFF", bootstyle=SECONDARY)
            self.log_append("[ENGINE SIM] Bot SIM detenido.")

    def _on_bot_live(self, *_):
        en = bool(self.var_bot_live.get())
        if en and not bool(self.var_live_confirm.get()):
            # No permitimos arrancar LIVE sin confirmación
            self.var_bot_live.set(False)
            self.lbl_state_live.configure(text="LIVE: OFF", bootstyle=SECONDARY)
            self.log_append("[RISK] LIVE bloqueado: activa 'Confirm LIVE' para iniciar.")
            return
        if en and (self._engine_live is None or not self._engine_live.is_alive()):
            self._start_engine_live()
            self.lbl_state_live.configure(text="LIVE: ON", bootstyle=WARNING)
            self.log_append("[ENGINE LIVE] Bot LIVE iniciado.")
        elif not en and self._engine_live:
            self._engine_live.stop()
            self._engine_live = None
            self.lbl_state_live.configure(text="LIVE: OFF", bootstyle=SECONDARY)
            self.log_append("[ENGINE LIVE] Bot LIVE detenido.")

    def _on_live_confirm(self, *_):
        lc = bool(self.var_live_confirm.get())
        if self._engine_live:
            self._engine_live.state.live_confirmed = lc
        self.log_append(f"[RISK] Confirm LIVE = {lc}")

    def _start_engine_sim(self):
        def push_snapshot(snap: Dict[str, Any]):
            self._snapshot = snap
        self._ensure_exchange()
        self._engine_sim = Engine(ui_push_snapshot=push_snapshot, ui_log=self.log_append, exchange=self.exchange, name="SIM")
        self._engine_sim.mode = "SIM"
        self._engine_sim.cfg.size_usd_sim = float(self.var_size_sim.get())
        # LLM
        self._engine_sim.llm.set_model(self.var_llm_model.get())
        secs = max(1, int(self.var_llm_secs.get()))
        self._engine_sim.cfg.llm_call_interval_ms = secs * 1000
        self._engine_sim.start()

    def _start_engine_live(self):
        def push_snapshot(snap: Dict[str, Any]):
            self._snapshot = snap
        self._ensure_exchange()
        self._engine_live = Engine(
            ui_push_snapshot=push_snapshot,
            ui_log=self.log_append,
            exchange=self.exchange,
            name="LIVE"
        )
        self._engine_live.mode = "LIVE"
        # tamaño LIVE (mínimo global si toggle ON)
        if bool(self.var_use_min_live.get()):
            try:
                min_usd = self.exchange.global_min_notional_usd()
                usd = float(min_usd) + 0.1
                self._engine_live.cfg.size_usd_live = float(
                    usd if usd > 0 else self._engine_live.cfg.size_usd_live
                )
                self.var_size_live.set(round(self._engine_live.cfg.size_usd_live, 2))
                self.ent_size_live.configure(state="disabled")
                self.lbl_min_marker.configure(text=f"Mínimo permitido por Binance: {min_usd:.2f} USDT")
            except Exception:
                pass
        # LLM
        self._engine_live.llm.set_model(self.var_llm_model.get())
        secs = max(1, int(self.var_llm_secs.get()))
        self._engine_live.cfg.llm_call_interval_ms = secs * 1000
        # Confirm gate
        self._engine_live.state.live_confirmed = bool(self.var_live_confirm.get())
        self._engine_live.start()


    # ------------------- Actions -------------------
    def _on_toggle_min_live(self):
        use_min = bool(self.var_use_min_live.get())
        if use_min:
            self.ent_size_live.configure(state="disabled")
            try:
                self._ensure_exchange()
                min_usd = self.exchange.global_min_notional_usd()
                self.lbl_min_marker.configure(text=f"Mínimo permitido por Binance: {min_usd:.2f} USDT")
            except Exception:
                self.lbl_min_marker.configure(text="Mínimo permitido por Binance: --")
        else:
            self.ent_size_live.configure(state="normal")
            self.lbl_min_marker.configure(text="Mínimo permitido por Binance: (no aplicado)")

    def _apply_binance_keys(self):
        key = self.var_bin_key.get().strip()
        sec = self.var_bin_sec.get().strip()
        self._ensure_exchange()
        self.exchange.set_api_keys(key, sec)
        if self._engine_sim:
            self._engine_sim.exchange.set_api_keys(key, sec)
        if self._engine_live:
            self._engine_live.exchange.set_api_keys(key, sec)
        self.log_append("[ENGINE] Claves de Binance aplicadas.")
        try:
            self.exchange.load_markets()
            return True
        except Exception:
            return False

    def _apply_openai_key(self):
        k = self.var_oai_key.get().strip()
        client = None
        if self._engine_sim:
            self._engine_sim.llm.set_api_key(k)
            self._engine_sim.cfg.openai_api_key = k
            client = self._engine_sim.llm
        if self._engine_live:
            self._engine_live.llm.set_api_key(k)
            self._engine_live.cfg.openai_api_key = k
            client = client or self._engine_live.llm
        if client is None:
            from llm_client import LLMClient
            client = LLMClient(api_key=k)
        self.log_append("[LLM] Clave de ChatGPT aplicada.")
        try:
            if client._openai:
                client._openai.models.list()
                return True
        except Exception:
            pass
        return False

    def _confirm_apis(self):
        ok_bin = self._apply_binance_keys()
        ok_oai = self._apply_openai_key()
        if ok_bin and ok_oai:
            self._save_api_keys()
            self._lock_controls(False)
            self.log_append("[APP] APIs verificadas. Desbloqueando interfaz.")
            self._refresh_market_candidates()
        else:
            self.log_append("[APP] Error verificando APIs. Revísalas e intenta nuevamente.")

    def _apply_llm(self):
        if self._engine_sim:
            self._engine_sim.llm.set_model(self.var_llm_model.get())
            secs = max(1, int(self.var_llm_secs.get()))
            self._engine_sim.cfg.llm_call_interval_ms = secs * 1000
            self._engine_sim._last_loop_ts = time.monotonic()
        if self._engine_live:
            self._engine_live.llm.set_model(self.var_llm_model.get())
            secs = max(1, int(self.var_llm_secs.get()))
            self._engine_live.cfg.llm_call_interval_ms = secs * 1000
            self._engine_live._last_loop_ts = time.monotonic()
        self.log_append("[LLM] Configuración aplicada.")

    def _apply_sizes(self):
        # SIM: editable
        try:
            if self._engine_sim:
                self._engine_sim.cfg.size_usd_sim = float(self.var_size_sim.get())
        except Exception:
            pass
        # LIVE: mínimo global si toggle
        if bool(self.var_use_min_live.get()):
            try:
                self._ensure_exchange()
                min_usd = self.exchange.global_min_notional_usd()
                usd = float(min_usd) + 0.1
                self.var_size_live.set(round(usd, 2))
                if self._engine_live:
                    self._engine_live.cfg.size_usd_live = float(usd)
                self.ent_size_live.configure(state="disabled")
                self.lbl_min_marker.configure(text=f"Mínimo permitido por Binance: {min_usd:.2f} USDT")
            except Exception as e:
                self.log_append(f"[ENGINE] Error obteniendo mínimo: {e}")
        else:
            self.ent_size_live.configure(state="normal")

    def _selected_symbol(self):
        item = self.tree.focus()
        return self.tree.item(item,"values")[0] if item else None

    def _update_min_marker(self):
        # solo informativo, global ya mostrado
        pass

    # ------------------- Log helpers -------------------
    def log_append(self, msg: str):
        self._log_queue.put(msg)

    def _poll_log_queue(self):
        try:
            while True:
                msg = self._log_queue.get_nowait()
                self.txt_log.insert("end", msg + "\n")
                self.txt_log.see("end")
        except queue.Empty:
            pass
        self.after(200, self._poll_log_queue)

    # ------------------- UI refresh -------------------
    def _tick_balance_refresh(self):
        try:
            self._ensure_exchange()
            b = self.exchange.fetch_balances_summary()
            if b:
                self.lbl_bal.configure(text=f"Balance: ${b.get('balance_usd',0.0):,.2f}")
        except Exception:
            pass
        self.after(5000, self._tick_balance_refresh)

    def _tick_ui_refresh(self):
        snap = self._snapshot or {}
        gs = snap.get("global_state", {})
        pnlp = gs.get("pnl_intraday_percent", 0.0)
        pnlu = gs.get("pnl_intraday_usd", 0.0)
        self.lbl_pnl.configure(text=f"PNL Sesión: {pnlp:+.2f}%  ({pnlu:+.2f} USD)")
        try:
            if pnlu >= 0: self.lbl_pnl.configure(bootstyle=SUCCESS)
            else: self.lbl_pnl.configure(bootstyle=DANGER)
        except Exception: pass
        self.lbl_rest.configure(text=f"REST: {gs.get('latency_rest_ms',0):.0f} ms")
        self.lbl_ws.configure(text=f"WS: {gs.get('latency_ws_ms',0):.0f} ms")

        # Tablas
        self._refresh_market_table(
            snap.get("pairs", []),
            snap.get("candidates", []),
        )
        self._refresh_open_orders(snap.get("open_orders", []))
        self._refresh_closed_orders(snap.get("closed_orders", []))

        now = time.time()
        if now - getattr(self, "_last_cand_refresh", 0) > 15:
            self._last_cand_refresh = now
            threading.Thread(target=self._refresh_market_candidates, daemon=True).start()

        # Razones
        reasons = snap.get("reasons", [])
        if reasons:
            self.txt_info.delete("1.0","end")
            for r in reasons:
                self.txt_info.insert("end", f"• {r}\n")
                self.log_append(f"[ENGINE] {r}")

<<<<<<< HEAD
        self.after(4000, self._tick_ui_refresh)
=======
        self.after(1500, self._tick_ui_refresh)
>>>>>>> 525fff0b

    def _refresh_market_table(self, pairs: List[Dict[str, Any]], candidates: List[Dict[str, Any]]):
        cand_syms = {c.get("symbol") for c in candidates}
        # map current symbols to item ids so we can update or remove rows
        existing_rows = {
            self.tree.set(iid, "symbol"): iid
            for iid in self.tree.get_children()
        }
        # sort pairs by score desc so best appear on top
        pairs_sorted = sorted(pairs, key=lambda p: p.get("score", 0.0), reverse=True)
<<<<<<< HEAD
        btc_usd = self.exchange._quote_to_usd("BTC") or 0.0
        for p in pairs_sorted:
            sym = p.get("symbol", "")
            topb_qty = float(p.get("bid_top_qty", 0.0) or 0.0)
            topa_qty = float(p.get("ask_top_qty", 0.0) or 0.0)
            best_bid = float(p.get("best_bid", 0.0) or 0.0)
            best_ask = float(p.get("best_ask", 0.0) or 0.0)
            buy_usd = topb_qty * best_bid * btc_usd
            sell_usd = topa_qty * best_ask * btc_usd
=======
        for p in pairs_sorted:
            sym = p.get("symbol", "")
            # fetch order book to obtain quantities and imbalance if missing
            try:
                ob = self.exchange.exchange.fetch_order_book(sym, limit=5)
                bids = ob.get("bids", [])
                asks = ob.get("asks", [])
                topb_qty = float(bids[0][1]) if bids else 0.0
                topa_qty = float(asks[0][1]) if asks else 0.0
                volb = sum(float(b[1]) for b in bids)
                vola = sum(float(a[1]) for a in asks)
                imb = volb / (volb + vola) if (volb + vola) > 0 else 0.5
                p["bid_top_qty"] = topb_qty
                p["ask_top_qty"] = topa_qty
                p["imbalance"] = imb
                p["depth_buy"] = volb
                p["depth_sell"] = vola
                p["best_bid"] = float(bids[0][0]) if bids else 0.0
                p["best_ask"] = float(asks[0][0]) if asks else 0.0
                p["spread_abs"] = p["best_ask"] - p["best_bid"] if bids and asks else p.get("spread_abs", 0.0)
                if float(p.get("score", 0.0)) == 0.0:
                    mid = (p["best_bid"] + p["best_ask"]) / 2.0 if bids and asks else p.get("mid", 0.0)
                    features = {
                        "pct_change_window": p.get("pct_change_window", 0.0),
                        "depth_buy": volb,
                        "depth_sell": vola,
                        "best_bid_qty": topb_qty,
                        "best_ask_qty": topa_qty,
                        "spread_abs": p["spread_abs"],
                        "mid": mid,
                        "trade_flow_buy_ratio": 0.5,
                        "micro_volatility": p.get("micro_volatility", 0.0),
                        "weights": self.cfg.weights,
                    }
                    p["score"] = compute_score(features)
            except Exception:
                pass
>>>>>>> 525fff0b
            values = (
                sym,
                f"{p.get('score',0.0):.1f}",
                f"{p.get('pct_change_window',0.0):+.2f}",
                self._fmt_sats(p.get('price_last',0.0)),
<<<<<<< HEAD
                f"{buy_usd:.2f}",
                f"{sell_usd:.2f}",
=======
                f"{p.get('bid_top_qty',0.0):.2f}",
                f"{p.get('ask_top_qty',0.0):.2f}",
>>>>>>> 525fff0b
                f"{p.get('imbalance',0.5):.2f}",
            )
            item = existing_rows.pop(sym, None)
            if item:
                self.tree.item(item, values=values)
            else:
                item = self.tree.insert("", "end", values=values)
            try:
                sc = float(p.get('score', 0.0))
            except Exception:
                sc = 0.0

            tag = 'scoreLow'
            if sc >= 95:
                tag = 'score95'
            elif sc >= 90:
                tag = 'score90'
            elif sc >= 80:
                tag = 'score80'
            elif sc >= 70:
                tag = 'score70'
            elif sc >= 60:
                tag = 'score60'
            elif sc >= 50:
                tag = 'score50'
            elif sc >= 40:
                tag = 'score40'
            elif sc >= 30:
                tag = 'score30'

            tags = [tag]
            if sym in cand_syms:
                tags.append('candidate')
            self.tree.item(item, tags=tuple(tags))
        for iid in existing_rows.values():
            self.tree.delete(iid)
        if self._sort_col:
            self._sort_tree(self._sort_col, self._sort_reverse, preserve=True)

    def _refresh_open_orders(self, orders: List[Dict[str, Any]]):
        for i in self.tree_open.get_children():
            self.tree_open.delete(i)
        now = time.time()*1000
        for o in orders:
            side = f"{BADGE_BUY}" if o.get("side")=="buy" else f"{BADGE_SELL}"
            mode = f"{BADGE_LIVE}" if o.get("mode")=="LIVE" else f"{BADGE_SIM}"
            age = max(0, (now - o.get('ts', now)) / 1000.0)
            self.tree_open.insert("", "end", values=(
                o.get("id",""),
                o.get("symbol",""),
                side,
                mode,
                f"{o.get('price',0.0):.8f}",
                f"{o.get('qty_usd',0.0):.2f}",
                f"{age:.1f}"
            ))

    def _refresh_closed_orders(self, orders: List[Dict[str, Any]]):
        for i in self.tree_closed.get_children():
            self.tree_closed.delete(i)
        for o in orders[-200:]:
            side = f"{BADGE_BUY}" if o.get("side")=="buy" else f"{BADGE_SELL}"
            mode = f"{BADGE_LIVE}" if o.get("mode")=="LIVE" else f"{BADGE_SIM}"
            self.tree_closed.insert("", "end", values=(
                o.get("ts",""),
                o.get("symbol",""),
                side,
                mode,
                f"{o.get('price',0.0):.8f}",
                f"{o.get('qty_usd',0.0):.2f}",
            ))

def launch():
    app = App()
    app.mainloop()

if __name__ == "__main__":
    launch()<|MERGE_RESOLUTION|>--- conflicted
+++ resolved
@@ -109,11 +109,9 @@
         self._load_saved_keys()
         self._lock_controls(True)
         self.after(250, self._poll_log_queue)
-<<<<<<< HEAD
-        self.after(4000, self._tick_ui_refresh)
-=======
-        self.after(1500, self._tick_ui_refresh)
->>>>>>> 525fff0b
+
+        self.after(5000, self._tick_ui_refresh)
+
         # Precarga de mercado y balance
         self._warmup_thread = threading.Thread(target=self._warmup_load_market, daemon=True)
         self._warmup_thread.start()
@@ -186,13 +184,9 @@
             ("score", "Score", 70, "e"),
             ("pct", "%24h", 70, "e"),
             ("price_sats", "Precio (sats)", 120, "e"),
-<<<<<<< HEAD
             ("buy_qty", "Buy $", 90, "e"),
             ("sell_qty", "Sell $", 90, "e"),
-=======
-            ("buy_qty", "Buy Qty", 90, "e"),
-            ("sell_qty", "Sell Qty", 90, "e"),
->>>>>>> 525fff0b
+
             ("imb", "Imb", 70, "e"),
         ]
         for c, txt, w, an in headers:
@@ -201,10 +195,8 @@
         vsb = ttk.Scrollbar(frm_mkt, orient="vertical", command=self.tree.yview)
         self.tree.configure(yscrollcommand=vsb.set)
         self.tree.grid(row=0, column=0, sticky="nsew"); vsb.grid(row=0, column=1, sticky="ns")
-<<<<<<< HEAD
         ttk.Label(frm_mkt, text="Imb: >0.5 compras dominan, <0.5 ventas").grid(row=1, column=0, columnspan=2, sticky="w", pady=(4,0))
-=======
->>>>>>> 525fff0b
+
         # Colores por score (fino) en texto
         self.tree.tag_configure('score95', foreground='#166534')
         self.tree.tag_configure('score90', foreground='#15803d')
@@ -215,10 +207,7 @@
         self.tree.tag_configure('score40', foreground='#f97316')
         self.tree.tag_configure('score30', foreground='#f43f5e')
         self.tree.tag_configure('scoreLow', foreground='#b91c1c')
-<<<<<<< HEAD
-=======
-
->>>>>>> 525fff0b
+
         self.tree.tag_configure('veto', background='#ef4444', foreground='white')
         self.tree.tag_configure('candidate', font=('Consolas', 10, 'bold'))
 
@@ -659,11 +648,8 @@
                 self.txt_info.insert("end", f"• {r}\n")
                 self.log_append(f"[ENGINE] {r}")
 
-<<<<<<< HEAD
-        self.after(4000, self._tick_ui_refresh)
-=======
-        self.after(1500, self._tick_ui_refresh)
->>>>>>> 525fff0b
+        self.after(5000, self._tick_ui_refresh)
+
 
     def _refresh_market_table(self, pairs: List[Dict[str, Any]], candidates: List[Dict[str, Any]]):
         cand_syms = {c.get("symbol") for c in candidates}
@@ -674,7 +660,6 @@
         }
         # sort pairs by score desc so best appear on top
         pairs_sorted = sorted(pairs, key=lambda p: p.get("score", 0.0), reverse=True)
-<<<<<<< HEAD
         btc_usd = self.exchange._quote_to_usd("BTC") or 0.0
         for p in pairs_sorted:
             sym = p.get("symbol", "")
@@ -684,57 +669,15 @@
             best_ask = float(p.get("best_ask", 0.0) or 0.0)
             buy_usd = topb_qty * best_bid * btc_usd
             sell_usd = topa_qty * best_ask * btc_usd
-=======
-        for p in pairs_sorted:
-            sym = p.get("symbol", "")
-            # fetch order book to obtain quantities and imbalance if missing
-            try:
-                ob = self.exchange.exchange.fetch_order_book(sym, limit=5)
-                bids = ob.get("bids", [])
-                asks = ob.get("asks", [])
-                topb_qty = float(bids[0][1]) if bids else 0.0
-                topa_qty = float(asks[0][1]) if asks else 0.0
-                volb = sum(float(b[1]) for b in bids)
-                vola = sum(float(a[1]) for a in asks)
-                imb = volb / (volb + vola) if (volb + vola) > 0 else 0.5
-                p["bid_top_qty"] = topb_qty
-                p["ask_top_qty"] = topa_qty
-                p["imbalance"] = imb
-                p["depth_buy"] = volb
-                p["depth_sell"] = vola
-                p["best_bid"] = float(bids[0][0]) if bids else 0.0
-                p["best_ask"] = float(asks[0][0]) if asks else 0.0
-                p["spread_abs"] = p["best_ask"] - p["best_bid"] if bids and asks else p.get("spread_abs", 0.0)
-                if float(p.get("score", 0.0)) == 0.0:
-                    mid = (p["best_bid"] + p["best_ask"]) / 2.0 if bids and asks else p.get("mid", 0.0)
-                    features = {
-                        "pct_change_window": p.get("pct_change_window", 0.0),
-                        "depth_buy": volb,
-                        "depth_sell": vola,
-                        "best_bid_qty": topb_qty,
-                        "best_ask_qty": topa_qty,
-                        "spread_abs": p["spread_abs"],
-                        "mid": mid,
-                        "trade_flow_buy_ratio": 0.5,
-                        "micro_volatility": p.get("micro_volatility", 0.0),
-                        "weights": self.cfg.weights,
-                    }
-                    p["score"] = compute_score(features)
-            except Exception:
-                pass
->>>>>>> 525fff0b
+
             values = (
                 sym,
                 f"{p.get('score',0.0):.1f}",
                 f"{p.get('pct_change_window',0.0):+.2f}",
                 self._fmt_sats(p.get('price_last',0.0)),
-<<<<<<< HEAD
                 f"{buy_usd:.2f}",
                 f"{sell_usd:.2f}",
-=======
-                f"{p.get('bid_top_qty',0.0):.2f}",
-                f"{p.get('ask_top_qty',0.0):.2f}",
->>>>>>> 525fff0b
+
                 f"{p.get('imbalance',0.5):.2f}",
             )
             item = existing_rows.pop(sym, None)
