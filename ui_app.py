import threading, queue, time, json, os, copy
import ttkbootstrap as tb
from ttkbootstrap.constants import *
from ttkbootstrap.scrolled import ScrolledText
from tkinter import ttk
from typing import Dict, Any, List

from config import UIColors, Defaults, AppState as CoreAppState
from engine import Engine
from llm_client import LLMClient
from components.testeos_frame import TesteosFrame
from state.app_state import AppState as MassTestState

BADGE_SIM = "🔧SIM"
BADGE_LIVE = "⚡LIVE"
BADGE_BUY = "🟢BUY"
BADGE_SELL = "🔴SELL"

class App(tb.Window):

    def _iter_all_widgets(self, parent=None):
        parent = parent or self
        try:
            kids = parent.winfo_children()
        except Exception:
            return
        for w in kids:
            yield w
            yield from self._iter_all_widgets(w)

    def _lock_controls(self, locked: bool):
        # disable everything
        try:
            for w in self._iter_all_widgets():
                try:
                    if hasattr(w, "configure") and "state" in w.keys():
                        w.configure(state=("disabled" if locked else "normal"))
                except Exception:
                    pass
            # re-enable API widgets
            key_name = str(self.var_bin_key) if hasattr(self, "var_bin_key") else None
            sec_name = str(self.var_bin_sec) if hasattr(self, "var_bin_sec") else None
            oai_name = str(self.var_oai_key) if hasattr(self, "var_oai_key") else None
            for w in self._iter_all_widgets():
                try:
                    if w.winfo_class() in ("TEntry", "Entry"):
                        tv = w.cget("textvariable") if "textvariable" in w.keys() else ""
                        if tv in (key_name, sec_name, oai_name):
                            w.configure(state="normal")
                    if w.winfo_class() in ("TButton", "Button"):
                        txt = w.cget("text") if "text" in w.keys() else ""
                        if "Confirmar APIs" in str(txt):
                            w.configure(state="normal")
                except Exception:
                    pass
        except Exception:
            pass

    def _handle_rate_limit(self, err: Exception) -> bool:
        msg = str(err)
        keywords = ["way too much request weight", "ip banned", "418 i'm a teapot"]
        if any(k in msg.lower() for k in keywords):
            self.log_append("[SECURITY] IP ban detectado, deteniendo bots.")
            if self._engine_sim and self._engine_sim.is_alive():
                self._engine_sim.stop()
                self.var_bot_sim.set(False)
                self.lbl_state_sim.configure(text="SIM: OFF", bootstyle=SECONDARY)
            if self._engine_live and self._engine_live.is_alive():
                self._engine_live.stop()
                self.var_bot_live.set(False)
                self.lbl_state_live.configure(text="LIVE: OFF", bootstyle=SECONDARY)
            return True
        return False

    def __init__(self):
        super().__init__(title="AutoBTC - Punto a Punto", themename="cyborg")
        self.geometry("1400x860")
        self.minsize(1300, 760)

        self.colors = UIColors()
        self.cfg = Defaults()
        self.state = CoreAppState()
        self.mass_state = MassTestState.load()
        self.mass_state.save()

        self._snapshot: Dict[str, Any] = {}
        self._log_queue: "queue.Queue[str]" = queue.Queue()
        self._engine_sim: Engine | None = None
        self._engine_live: Engine | None = None
        self.exchange = None
        self._tester = None
        self.var_min_orders = tb.IntVar(value=50)

        self._keys_file = os.path.join(os.path.dirname(__file__), ".api_keys.json")

        self._build_ui()
        self._load_saved_keys()
        self._lock_controls(True)
        self.after(250, self._poll_log_queue)
        self.after(4000, self._tick_ui_refresh)
        self.after(3000, self._tick_open_orders)
        self.after(3000, self._tick_closed_orders)
        self.after(2000, self._tick_balance_refresh)

    # ------------------- UI -------------------
    def _build_ui(self):
        # Grid principal
        self.columnconfigure(0, weight=3)
        self.columnconfigure(1, weight=2)
        self.rowconfigure(1, weight=2)
        self.rowconfigure(2, weight=1)
        try:
            self._ensure_exchange()
        except Exception:
            pass

        # Header
        header = ttk.Frame(self, padding=10)
        header.grid(row=0, column=0, columnspan=2, sticky="ew")
        for c in range(4):
            header.columnconfigure(c, weight=1)

        # Controles SIM/LIVE
        self.var_bot_sim = tb.BooleanVar(value=False)
        self.var_bot_live = tb.BooleanVar(value=False)
        self.var_live_confirm = tb.BooleanVar(value=False)

        ttk.Checkbutton(header, text="BOT SIM", variable=self.var_bot_sim, style="success.Roundtoggle").grid(row=0, column=0, sticky="w", padx=5)
        ttk.Checkbutton(header, text="BOT LIVE", variable=self.var_bot_live, style="warning.Roundtoggle").grid(row=0, column=1, sticky="w", padx=5)
        ttk.Checkbutton(header, text="Confirm LIVE", variable=self.var_live_confirm, style="danger.Roundtoggle").grid(row=0, column=2, sticky="w", padx=5)

        self.lbl_state_sim = ttk.Label(header, text="SIM: OFF", bootstyle=SECONDARY)
        self.lbl_state_live = ttk.Label(header, text="LIVE: OFF", bootstyle=SECONDARY)
        self.lbl_state_sim.grid(row=1, column=0, sticky="w")
        self.lbl_state_live.grid(row=1, column=1, sticky="w")

        self.lbl_pnl = ttk.Label(header, text="PNL Sesión: +0.00%  (+$0.00)", font=("Segoe UI", 16, "bold"), bootstyle=SUCCESS)
        self.lbl_bal = ttk.Label(header, text="Balance: $0.00", font=("Segoe UI", 16, "bold"), bootstyle=INFO)
        self.lbl_pnl.grid(row=1, column=2, sticky="e", padx=5)
        self.lbl_bal.grid(row=1, column=3, sticky="e", padx=5)

        # Pestañas principales
        self.notebook = ttk.Notebook(self)
        self.notebook.grid(row=1, column=0, columnspan=2, sticky="nsew", padx=(10,10), pady=(0,8))
        self.testeos_frame = TesteosFrame(self.notebook, self.on_start_mass_tests, self.on_load_winner_for_sim)
        self.notebook.add(self.testeos_frame, text="Testeos Masivos")

        # Panel inferior izquierdo para órdenes
        left = ttk.Frame(self, padding=(10,0,10,10))
        left.grid(row=2, column=0, sticky="nsew")
        left.rowconfigure(0, weight=1)
        left.rowconfigure(1, weight=1)
        left.columnconfigure(0, weight=1)

        # Órdenes abiertas
        frm_open = ttk.Labelframe(left, text="Órdenes abiertas", padding=6)
        frm_open.grid(row=0, column=0, sticky="nsew", pady=(0,8))
        frm_open.rowconfigure(0, weight=1); frm_open.columnconfigure(0, weight=1)
        cols_o = ("id","symbol","side","mode","price","qty_usd","age")
        self.tree_open = ttk.Treeview(frm_open, columns=cols_o, show="headings")
        for c, txt, w, an in [("id","ID",160,"w"),
                               ("symbol","Símbolo",160,"w"),
                               ("side","Lado",90,"w"),
                               ("mode","Modo",80,"w"),
                               ("price","Precio",120,"e"),
                               ("qty_usd","USD",100,"e"),
                               ("age","Edad(s)",80,"e")]:
            self.tree_open.heading(c, text=txt); self.tree_open.column(c, width=w, anchor=an, stretch=True)
        vsb2 = ttk.Scrollbar(frm_open, orient="vertical", command=self.tree_open.yview)
        self.tree_open.configure(yscrollcommand=vsb2.set)
        self.tree_open.grid(row=0, column=0, sticky="nsew"); vsb2.grid(row=0, column=1, sticky="ns")

        # Órdenes cerradas
        frm_closed = ttk.Labelframe(left, text="Órdenes cerradas", padding=6)
        frm_closed.grid(row=1, column=0, sticky="nsew")
        frm_closed.rowconfigure(0, weight=1); frm_closed.columnconfigure(0, weight=1)
        cols_c = ("ts","symbol","side","mode","price","qty_usd")
        self.tree_closed = ttk.Treeview(frm_closed, columns=cols_c, show="headings")
        for c, txt, w, an in [("ts","Tiempo",170,"w"),
                               ("symbol","Símbolo",160,"w"),
                               ("side","Lado",90,"w"),
                               ("mode","Modo",80,"w"),
                               ("price","Precio",120,"e"),
                               ("qty_usd","USD",100,"e")]:
            self.tree_closed.heading(c, text=txt); self.tree_closed.column(c, width=w, anchor=an, stretch=True)
        vsb3 = ttk.Scrollbar(frm_closed, orient="vertical", command=self.tree_closed.yview)
        self.tree_closed.configure(yscrollcommand=vsb3.set)
        self.tree_closed.grid(row=0, column=0, sticky="nsew"); vsb3.grid(row=0, column=1, sticky="ns")

        # Right panel
        right = ttk.Frame(self, padding=(0, 0, 10, 10))
        right.grid(row=2, column=1, sticky="nsew")
        right.columnconfigure(0, weight=1)
        right.rowconfigure(4, weight=0)
        right.rowconfigure(5, weight=1)
        right.rowconfigure(6, weight=1)

        ttk.Label(right, text="Ajustes").grid(row=0, column=0, sticky="w", pady=(0,6))

        # Tamaños + toggle mínimo + apply
        frm_size = ttk.Labelframe(right, text="Tamaño por operación (USD)", padding=8)
        frm_size.grid(row=1, column=0, sticky="ew", pady=6)
        self.var_size_sim = tb.DoubleVar(value=self.cfg.size_usd_sim)
        self.var_size_live = tb.DoubleVar(value=self.cfg.size_usd_live)
        ttk.Label(frm_size, text="SIM").grid(row=0, column=0, sticky="w")
        self.ent_size_sim = ttk.Entry(frm_size, textvariable=self.var_size_sim, width=14)
        self.ent_size_sim.grid(row=0, column=1, sticky="e")
        ttk.Label(frm_size, text="LIVE").grid(row=1, column=0, sticky="w")
        self.ent_size_live = ttk.Entry(frm_size, textvariable=self.var_size_live, width=14)
        self.ent_size_live.grid(row=1, column=1, sticky="e")
        ttk.Button(frm_size, text="Aplicar tamaño", command=self._apply_sizes).grid(row=0, column=2, rowspan=2, padx=6)

        # API keys
        frm_api = ttk.Labelframe(right, text="Claves API", padding=8)
        frm_api.grid(row=2, column=0, sticky="ew", pady=6)
        self.var_bin_key = tb.StringVar(value="")
        self.var_bin_sec = tb.StringVar(value="")
        ttk.Label(frm_api, text="Binance KEY").grid(row=0, column=0, sticky="w")
        ttk.Entry(frm_api, textvariable=self.var_bin_key, width=28).grid(row=0, column=1, sticky="e")
        ttk.Label(frm_api, text="Binance SECRET").grid(row=1, column=0, sticky="w")
        ttk.Entry(frm_api, textvariable=self.var_bin_sec, width=28, show="•").grid(row=1, column=1, sticky="e")

        self.var_oai_key = tb.StringVar(value="")
        ttk.Label(frm_api, text="ChatGPT API Key").grid(row=2, column=0, sticky="w")
        ttk.Entry(frm_api, textvariable=self.var_oai_key, width=28, show="•").grid(row=2, column=1, sticky="e")
        ttk.Button(frm_api, text="Confirmar APIs", command=self._confirm_apis).grid(row=0, column=2, rowspan=3, padx=6)

        # LLM config minimal: model + seconds + apply button
        frm_llm = ttk.Labelframe(right, text="LLM (decisor)", padding=8)
        frm_llm.grid(row=3, column=0, sticky="ew", pady=6)
        self.var_llm_model = tb.StringVar(value=self.cfg.llm_model)
        ttk.Label(frm_llm, text="Modelo").grid(row=0, column=0, sticky="w")
        ttk.Combobox(frm_llm, textvariable=self.var_llm_model, values=["gpt-4o","gpt-4o-mini","gpt-4.1","gpt-4.1-mini"], width=14, state="readonly").grid(row=0, column=1, sticky="e")
        ttk.Button(frm_llm, text="Aplicar LLM", command=self._apply_llm).grid(row=0, column=2, padx=6)

        # Consulta LLM
        frm_llm_manual = ttk.Labelframe(right, text="Consulta LLM", padding=8)
        frm_llm_manual.grid(row=4, column=0, sticky="nsew")
        frm_llm_manual.columnconfigure(0, weight=1)
        self.var_llm_query = tb.StringVar()
        ttk.Entry(frm_llm_manual, textvariable=self.var_llm_query).grid(row=0, column=0, sticky="ew")
        ttk.Button(frm_llm_manual, text="Enviar", command=self._send_llm_query).grid(row=0, column=1, padx=4)
        frm_llm_manual.rowconfigure(1, weight=1)
        self.txt_llm_resp = ScrolledText(frm_llm_manual, height=3, autohide=True, wrap="word")
        self.txt_llm_resp.grid(row=1, column=0, columnspan=2, sticky="nsew")

        # Información / Razones
        frm_info = ttk.Labelframe(right, text="Información / Razones", padding=8)
        frm_info.grid(row=5, column=0, sticky="nsew", pady=(6, 0))
        frm_info.rowconfigure(0, weight=1); frm_info.columnconfigure(0, weight=1); frm_info.columnconfigure(1, weight=1)
        self.txt_info = ScrolledText(frm_info, height=6, autohide=True, wrap="word")
        self.txt_info.grid(row=0, column=0, columnspan=2, sticky="nsew")
        ttk.Label(frm_info, text="Órdenes mínimas").grid(row=1, column=0, sticky="w")
        ttk.Entry(frm_info, textvariable=self.var_min_orders, width=10).grid(row=1, column=1, sticky="e")
        ttk.Button(frm_info, text="Aplicar mín. órdenes", command=self._apply_min_orders).grid(
            row=2, column=0, columnspan=2, sticky="ew", pady=(4, 0)
        )
        ttk.Button(frm_info, text="Revertir patch", command=self._revert_patch).grid(row=3, column=0, sticky="ew", pady=(4,0))
        ttk.Button(frm_info, text="Aplicar a LIVE", command=self._apply_winner_live).grid(row=3, column=1, sticky="ew", pady=(4,0))
<<<<<<< HEAD
=======

        # Métricas de Score
        frm_met = ttk.Labelframe(right, text="Métricas Score", padding=8)
        frm_met.grid(row=6, column=0, sticky="ew", pady=6)

        for idx, (key, label) in enumerate([
            ("trend_w", "Trend semanal"),
            ("trend_d", "Trend diaria"),
            ("pressure", "Presión libro"),
            ("flow", "Flujo órdenes"),
            ("trend_h", "Trend horas"),
            ("depth", "Profundidad"),
            ("trend_m", "Trend minutos"),
            ("momentum", "Momentum"),
            ("spread", "Spread"),
            ("microvol", "Microvol"),
        ]):
            var = tb.BooleanVar(value=self.cfg.weights.get(key, 0) > 0)
            self.metric_vars[key] = var
            ttk.Checkbutton(frm_met, text=label, variable=var, command=self._apply_metric_weights).grid(row=idx//2, column=idx%2, sticky="w")
>>>>>>> a941c93c

        # Log
        frm_log = ttk.Labelframe(right, text="Log", padding=8)
        frm_log.grid(row=6, column=0, sticky="nsew", pady=6)
        frm_log.rowconfigure(0, weight=1); frm_log.columnconfigure(0, weight=1)
        self.txt_log = ScrolledText(frm_log, height=6, autohide=True, wrap="none")
        self.txt_log.grid(row=0, column=0, sticky="nsew")

        # Bindings
        self.var_bot_sim.trace_add("write", self._on_bot_sim)
        self.var_bot_live.trace_add("write", self._on_bot_live)
        self.var_live_confirm.trace_add("write", self._on_live_confirm)

    # ------------------- Helpers -------------------
    def _ensure_exchange(self):
        if self.exchange is None:
            from exchange_utils import BinanceExchange
            self.exchange = BinanceExchange(rate_limit=True, sandbox=False)

    def _load_saved_keys(self):
        try:
            with open(self._keys_file, "r", encoding="utf-8") as f:
                data = json.load(f)
            self.var_bin_key.set(data.get("bin_key", ""))
            self.var_bin_sec.set(data.get("bin_sec", ""))
            self.var_oai_key.set(data.get("oai_key", ""))
        except Exception:
            pass

    def _save_api_keys(self):
        try:
            data = {
                "bin_key": self.var_bin_key.get(),
                "bin_sec": self.var_bin_sec.get(),
                "oai_key": self.var_oai_key.get(),
            }
            with open(self._keys_file, "w", encoding="utf-8") as f:
                json.dump(data, f)
        except Exception:
            pass

    # ------------------- Configuración -------------------
    def _apply_sizes(self):
<<<<<<< HEAD
        """Aplica los tamaños por operación para SIM y LIVE."""
=======
        # SIM: editable
>>>>>>> a941c93c
        try:
            if self._engine_sim:
                self._engine_sim.cfg.size_usd_sim = float(self.var_size_sim.get())
        except Exception:
            pass
<<<<<<< HEAD
        try:
            if self._engine_live:
                self._engine_live.cfg.size_usd_live = float(self.var_size_live.get())
        except Exception:
            pass
=======
        # LIVE: mínimo global si toggle
        if bool(self.var_use_min_live.get()):
            try:
                self._ensure_exchange()
                min_usd = self.exchange.global_min_notional_usd()
                usd = float(min_usd) + 0.1
                self.var_size_live.set(round(usd, 2))
                if self._engine_live:
                    self._engine_live.cfg.size_usd_live = float(usd)
                self.ent_size_live.configure(state="disabled")
                self.lbl_min_marker.configure(text=f"Mínimo permitido por Binance: {min_usd:.2f} USDT")
            except Exception as e:
                self.log_append(f"[ENGINE] Error obteniendo mínimo: {e}")
        else:
            self.ent_size_live.configure(state="normal")
>>>>>>> a941c93c

    def _apply_min_orders(self):
        """Aplica el mínimo de órdenes requerido para la sesión de test."""
        try:
            val = int(self.var_min_orders.get())
            self.log_append(f"[TEST] Órdenes mínimas = {val}")
        except Exception:
            self.log_append("[TEST] Valor inválido para órdenes mínimas")

    # ------------------- Testeos masivos -------------------
    def on_start_mass_tests(self) -> None:
        """Callback para iniciar los ciclos de testeos masivos."""
        self.log_append("[TEST] Iniciar Testeos presionado")
        self.mass_state.current_cycle += 1
        self.mass_state.save()
<<<<<<< HEAD
=======

    def on_load_winner_for_sim(self) -> None:
        """Carga la configuración ganadora en el bot SIM."""
        self.log_append("[TEST] Subir Bot Sim presionado")
        self.mass_state.next_bot_id += 1
        self.mass_state.save()
>>>>>>> a941c93c

    def on_load_winner_for_sim(self) -> None:
        """Carga la configuración ganadora en el bot SIM."""
        self.log_append("[TEST] Subir Bot Sim presionado")
        self.mass_state.next_bot_id += 1
        self.mass_state.save()

    # ------------------- Log helpers -------------------
    def log_append(self, msg: str):
        self._log_queue.put(msg)

    def _poll_log_queue(self):
        try:
            while True:
                msg = self._log_queue.get_nowait()
                self.txt_log.insert("end", msg + "\n")
                self.txt_log.see("end")
        except queue.Empty:
            pass
        self.after(200, self._poll_log_queue)

    # ------------------- UI refresh -------------------
    def _tick_balance_refresh(self):
        try:
            self._ensure_exchange()
            b = self.exchange.fetch_balances_summary()
            if b:
                self.lbl_bal.configure(text=f"Balance: ${b.get('balance_usd',0.0):,.2f}")
        except Exception:
            pass
        self.after(5000, self._tick_balance_refresh)

    def _tick_ui_refresh(self):
        snap = self._snapshot or {}
        gs = snap.get("global_state", {})
        pnlp = gs.get("pnl_intraday_percent", 0.0)
        pnlu = gs.get("pnl_intraday_usd", 0.0)
        self.lbl_pnl.configure(text=f"PNL Sesión: {pnlp:+.2f}%  ({pnlu:+.2f} USD)")
        try:
            if pnlu >= 0: self.lbl_pnl.configure(bootstyle=SUCCESS)
            else: self.lbl_pnl.configure(bootstyle=DANGER)
        except Exception:
            pass

        # Razones
        reasons = snap.get("reasons", [])
        if reasons:
            self.txt_info.delete("1.0","end")
            for r in reasons:
                self.txt_info.insert("end", f"• {r}\n")
                self.log_append(f"[ENGINE] {r}")

        self.after(4000, self._tick_ui_refresh)

    def _tick_open_orders(self):
        snap = self._snapshot or {}
        self._refresh_open_orders(snap.get("open_orders", []))
        self.after(4000, self._tick_open_orders)

    def _tick_closed_orders(self):
        snap = self._snapshot or {}
        self._refresh_closed_orders(snap.get("closed_orders", []))
        self.after(4000, self._tick_closed_orders)

    def _refresh_open_orders(self, orders: List[Dict[str, Any]]):
        for i in self.tree_open.get_children():
            self.tree_open.delete(i)
        now = time.time()*1000
        for o in orders:
            side = f"{BADGE_BUY}" if o.get("side")=="buy" else f"{BADGE_SELL}"
            mode = f"{BADGE_LIVE}" if o.get("mode")=="LIVE" else f"{BADGE_SIM}"
            age = max(0, (now - o.get('ts', now)) / 1000.0)
            self.tree_open.insert("", "end", values=(
                o.get("id",""),
                o.get("symbol",""),
                side,
                mode,
                f"{o.get('price',0.0):.8f}",
                f"{o.get('qty_usd',0.0):.2f}",
                f"{age:.1f}"
            ))

    def _refresh_closed_orders(self, orders: List[Dict[str, Any]]):
        for i in self.tree_closed.get_children():
            self.tree_closed.delete(i)
        for o in orders[-200:]:
            side = f"{BADGE_BUY}" if o.get("side")=="buy" else f"{BADGE_SELL}"
            mode = f"{BADGE_LIVE}" if o.get("mode")=="LIVE" else f"{BADGE_SIM}"
            self.tree_closed.insert("", "end", values=(
                o.get("ts",""),
                o.get("symbol",""),
                side,
                mode,
                f"{o.get('price',0.0):.8f}",
                f"{o.get('qty_usd',0.0):.2f}",
            ))

def launch():
    app = App()
    app.mainloop()

if __name__ == "__main__":
    launch()<|MERGE_RESOLUTION|>--- conflicted
+++ resolved
@@ -257,29 +257,6 @@
         )
         ttk.Button(frm_info, text="Revertir patch", command=self._revert_patch).grid(row=3, column=0, sticky="ew", pady=(4,0))
         ttk.Button(frm_info, text="Aplicar a LIVE", command=self._apply_winner_live).grid(row=3, column=1, sticky="ew", pady=(4,0))
-<<<<<<< HEAD
-=======
-
-        # Métricas de Score
-        frm_met = ttk.Labelframe(right, text="Métricas Score", padding=8)
-        frm_met.grid(row=6, column=0, sticky="ew", pady=6)
-
-        for idx, (key, label) in enumerate([
-            ("trend_w", "Trend semanal"),
-            ("trend_d", "Trend diaria"),
-            ("pressure", "Presión libro"),
-            ("flow", "Flujo órdenes"),
-            ("trend_h", "Trend horas"),
-            ("depth", "Profundidad"),
-            ("trend_m", "Trend minutos"),
-            ("momentum", "Momentum"),
-            ("spread", "Spread"),
-            ("microvol", "Microvol"),
-        ]):
-            var = tb.BooleanVar(value=self.cfg.weights.get(key, 0) > 0)
-            self.metric_vars[key] = var
-            ttk.Checkbutton(frm_met, text=label, variable=var, command=self._apply_metric_weights).grid(row=idx//2, column=idx%2, sticky="w")
->>>>>>> a941c93c
 
         # Log
         frm_log = ttk.Labelframe(right, text="Log", padding=8)
@@ -323,39 +300,18 @@
 
     # ------------------- Configuración -------------------
     def _apply_sizes(self):
-<<<<<<< HEAD
+      
         """Aplica los tamaños por operación para SIM y LIVE."""
-=======
-        # SIM: editable
->>>>>>> a941c93c
         try:
             if self._engine_sim:
                 self._engine_sim.cfg.size_usd_sim = float(self.var_size_sim.get())
         except Exception:
             pass
-<<<<<<< HEAD
         try:
             if self._engine_live:
                 self._engine_live.cfg.size_usd_live = float(self.var_size_live.get())
         except Exception:
             pass
-=======
-        # LIVE: mínimo global si toggle
-        if bool(self.var_use_min_live.get()):
-            try:
-                self._ensure_exchange()
-                min_usd = self.exchange.global_min_notional_usd()
-                usd = float(min_usd) + 0.1
-                self.var_size_live.set(round(usd, 2))
-                if self._engine_live:
-                    self._engine_live.cfg.size_usd_live = float(usd)
-                self.ent_size_live.configure(state="disabled")
-                self.lbl_min_marker.configure(text=f"Mínimo permitido por Binance: {min_usd:.2f} USDT")
-            except Exception as e:
-                self.log_append(f"[ENGINE] Error obteniendo mínimo: {e}")
-        else:
-            self.ent_size_live.configure(state="normal")
->>>>>>> a941c93c
 
     def _apply_min_orders(self):
         """Aplica el mínimo de órdenes requerido para la sesión de test."""
@@ -371,15 +327,6 @@
         self.log_append("[TEST] Iniciar Testeos presionado")
         self.mass_state.current_cycle += 1
         self.mass_state.save()
-<<<<<<< HEAD
-=======
-
-    def on_load_winner_for_sim(self) -> None:
-        """Carga la configuración ganadora en el bot SIM."""
-        self.log_append("[TEST] Subir Bot Sim presionado")
-        self.mass_state.next_bot_id += 1
-        self.mass_state.save()
->>>>>>> a941c93c
 
     def on_load_winner_for_sim(self) -> None:
         """Carga la configuración ganadora en el bot SIM."""
