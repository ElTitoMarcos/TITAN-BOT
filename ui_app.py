import threading, queue, time, json, os, copy
import ttkbootstrap as tb
from ttkbootstrap.constants import *
from ttkbootstrap.scrolled import ScrolledText
from tkinter import ttk
from typing import Dict, Any, List
from config import UIColors, Defaults, AppState
from engine import Engine
from scoring import compute_score
from test_manager import TestManager
from llm_client import LLMClient

BADGE_SIM = "🔧SIM"
BADGE_LIVE = "⚡LIVE"
BADGE_BUY = "🟢BUY"
BADGE_SELL = "🔴SELL"

class App(tb.Window):

    def _iter_all_widgets(self, parent=None):
        parent = parent or self
        try:
            kids = parent.winfo_children()
        except Exception:
            return
        for w in kids:
            yield w
            yield from self._iter_all_widgets(w)

    def _lock_controls(self, locked: bool):
        # disable everything
        try:
            for w in self._iter_all_widgets():
                try:
                    if hasattr(w, "configure") and "state" in w.keys():
                        w.configure(state=("disabled" if locked else "normal"))
                except Exception:
                    pass
            # re-enable API widgets
            key_name = str(self.var_bin_key) if hasattr(self, "var_bin_key") else None
            sec_name = str(self.var_bin_sec) if hasattr(self, "var_bin_sec") else None
            oai_name = str(self.var_oai_key) if hasattr(self, "var_oai_key") else None
            for w in self._iter_all_widgets():
                try:
                    if w.winfo_class() in ("TEntry", "Entry"):
                        tv = w.cget("textvariable") if "textvariable" in w.keys() else ""
                        if tv in (key_name, sec_name, oai_name):
                            w.configure(state="normal")
                    if w.winfo_class() in ("TButton", "Button"):
                        txt = w.cget("text") if "text" in w.keys() else ""
                        if "Confirmar APIs" in str(txt):
                            w.configure(state="normal")
                except Exception:
                    pass
        except Exception:
            pass

    def _fmt_sats(self, price: float) -> str:
        """Formato legible para precios en satoshis"""
        try:
            sats = int(float(price) * 1e8)
        except Exception:
            sats = 0
        if sats >= 1000:
            return f"{sats:,}".replace(",", ".")
        return str(sats)

    def _coerce(self, val: str, col: str):
        v = str(val)
        if col == "symbol":
            return v
        if col == "price_sats":
            v = v.replace(".", "")
        try:
            return float(v)
        except Exception:
            return v

    def _sort_tree(self, col: str, reverse: bool, preserve: bool = False):
        data = [
            (self._coerce(self.tree.set(k, col), col), k)
            for k in self.tree.get_children("")
        ]
        try:
            data.sort(reverse=reverse)
        except Exception:
            pass
        for idx, (_, k) in enumerate(data):
            self.tree.move(k, "", idx)
        if not preserve:
            self._sort_col, self._sort_reverse = col, reverse
            self.tree.heading(col, command=lambda: self._sort_tree(col, not reverse))

    def _handle_rate_limit(self, err: Exception) -> bool:
        msg = str(err)
        keywords = ["way too much request weight", "ip banned", "418 i'm a teapot"]
        if any(k in msg.lower() for k in keywords):
            self.log_append("[SECURITY] IP ban detectado, deteniendo bots.")
            if self._engine_sim and self._engine_sim.is_alive():
                self._engine_sim.stop()
                self.var_bot_sim.set(False)
                self.lbl_state_sim.configure(text="SIM: OFF", bootstyle=SECONDARY)
            if self._engine_live and self._engine_live.is_alive():
                self._engine_live.stop()
                self.var_bot_live.set(False)
                self.lbl_state_live.configure(text="LIVE: OFF", bootstyle=SECONDARY)
            return True
        return False

    def __init__(self):
        super().__init__(title="AutoBTC - Punto a Punto", themename="cyborg")
        self.geometry("1400x860")
        self.minsize(1300, 760)

        self.colors = UIColors()
        self.cfg = Defaults()
        self.state = AppState()
        self._snapshot: Dict[str, Any] = {}
        self._last_pair_values: Dict[str, Dict[str, float]] = {}
        self._log_queue: "queue.Queue[str]" = queue.Queue()
        self._engine_sim: Engine | None = None
        self._engine_live: Engine | None = None
        self.exchange = None
        self._tester: TestManager | None = None
        self.var_min_orders = tb.IntVar(value=50)
<<<<<<< HEAD

=======
>>>>>>> 217463e6
        self.metric_defaults = dict(self.cfg.weights)
        self.metric_vars: Dict[str, tb.BooleanVar] = {}

        self._keys_file = os.path.join(os.path.dirname(__file__), ".api_keys.json")
        self._last_market_refresh: float = 0.0

        self._build_ui()
        self._load_saved_keys()
        self._lock_controls(True)
        self.after(250, self._poll_log_queue)
        self.after(4000, self._tick_ui_refresh)

        # Precarga de mercado y balance
        self._warmup_thread = threading.Thread(target=self._warmup_load_market, daemon=True)
        self._warmup_thread.start()
        self.after(2000, self._tick_balance_refresh)
        self._last_cand_refresh = 0.0

    # ------------------- UI -------------------
    def _build_ui(self):
        # Grid principal
        self.columnconfigure(0, weight=3)
        self.columnconfigure(1, weight=2)
        self.rowconfigure(1, weight=2)
        self.rowconfigure(2, weight=1)
        try:
            self._ensure_exchange()
        except Exception:
            pass

        # Header
        header = ttk.Frame(self, padding=10)
        header.grid(row=0, column=0, columnspan=2, sticky="ew")
        for c in range(4):
            header.columnconfigure(c, weight=1)

        # Controles SIM/LIVE
        self.var_bot_sim = tb.BooleanVar(value=False)
        self.var_bot_live = tb.BooleanVar(value=False)
        self.var_live_confirm = tb.BooleanVar(value=False)

        ttk.Checkbutton(header, text="BOT SIM", variable=self.var_bot_sim, style="success.Roundtoggle").grid(row=0, column=0, sticky="w", padx=5)
        ttk.Checkbutton(header, text="BOT LIVE", variable=self.var_bot_live, style="warning.Roundtoggle").grid(row=0, column=1, sticky="w", padx=5)
        ttk.Checkbutton(header, text="Confirm LIVE", variable=self.var_live_confirm, style="danger.Roundtoggle").grid(row=0, column=2, sticky="w", padx=5)

        self.lbl_state_sim = ttk.Label(header, text="SIM: OFF", bootstyle=SECONDARY)
        self.lbl_state_live = ttk.Label(header, text="LIVE: OFF", bootstyle=SECONDARY)
        self.lbl_state_sim.grid(row=1, column=0, sticky="w")
        self.lbl_state_live.grid(row=1, column=1, sticky="w")

        self.lbl_pnl = ttk.Label(header, text="PNL Sesión: +0.00%  (+$0.00)", font=("Segoe UI", 16, "bold"), bootstyle=SUCCESS)
        self.lbl_bal = ttk.Label(header, text="Balance: $0.00", font=("Segoe UI", 16, "bold"), bootstyle=INFO)
        self.lbl_pnl.grid(row=1, column=2, sticky="e", padx=5)
        self.lbl_bal.grid(row=1, column=3, sticky="e", padx=5)

        # Mercado (full width)
        frm_mkt = ttk.Labelframe(self, text="Mercado", padding=6)
        frm_mkt.grid(row=1, column=0, columnspan=2, sticky="nsew", padx=(10,10), pady=(0,8))
        frm_mkt.rowconfigure(0, weight=1); frm_mkt.columnconfigure(0, weight=1)
        cols = (
            "symbol","score","pct","price_sats",
            "trend_w","trend_d","trend_h","trend_m",
            "pressure","flow","depth_buy","depth_sell",
            "momentum","spread","micro_vol",
        )
        self.tree = ttk.Treeview(frm_mkt, columns=cols, show="headings")
        style = tb.Style(); style.configure("Treeview", font=("Consolas", 10))
        self._sort_col: str | None = None
        self._sort_reverse: bool = False
        headers = [
            ("symbol", "Símbolo", 150, "w"),
            ("score", "Score", 70, "e"),
            ("pct", "%24h", 70, "e"),
            ("price_sats", "Precio (sats)", 120, "e"),
            ("trend_w", "Trend W", 90, "e"),
            ("trend_d", "Trend D", 90, "e"),
            ("trend_h", "Trend H", 90, "e"),
            ("trend_m", "Trend M", 90, "e"),
            ("pressure", "Presión", 90, "e"),
            ("flow", "Flujo", 90, "e"),
            ("depth_buy", "DepthBuy", 90, "e"),
            ("depth_sell", "DepthSell", 90, "e"),
            ("momentum", "Momentum", 90, "e"),
            ("spread", "Spread", 90, "e"),
            ("micro_vol", "MicroVol", 90, "e"),
        ]
        for c, txt, w, an in headers:
            self.tree.heading(c, text=txt, command=lambda col=c: self._sort_tree(col, False))
            self.tree.column(c, width=w, anchor=an, stretch=True)
        vsb = ttk.Scrollbar(frm_mkt, orient="vertical", command=self.tree.yview)
        self.tree.configure(yscrollcommand=vsb.set)
        self.tree.grid(row=0, column=0, sticky="nsew"); vsb.grid(row=0, column=1, sticky="ns")

        # Colores por score (fino) en texto
        self.tree.tag_configure('score95', foreground='#166534')
        self.tree.tag_configure('score90', foreground='#15803d')
        self.tree.tag_configure('score80', foreground='#16a34a')
        self.tree.tag_configure('score70', foreground='#22c55e')
        self.tree.tag_configure('score60', foreground='#84cc16')
        self.tree.tag_configure('score50', foreground='#eab308')
        self.tree.tag_configure('score40', foreground='#f97316')
        self.tree.tag_configure('score30', foreground='#f43f5e')
        self.tree.tag_configure('scoreLow', foreground='#b91c1c')
        self.tree.tag_configure('veto', background='#ef4444', foreground='white')
        self.tree.tag_configure('candidate', font=('Consolas', 10, 'bold'))

        # Panel inferior izquierdo para órdenes
        left = ttk.Frame(self, padding=(10,0,10,10))
        left.grid(row=2, column=0, sticky="nsew")
        left.rowconfigure(0, weight=1)
        left.rowconfigure(1, weight=1)
        left.columnconfigure(0, weight=1)

        # Órdenes abiertas
        frm_open = ttk.Labelframe(left, text="Órdenes abiertas", padding=6)
        frm_open.grid(row=0, column=0, sticky="nsew", pady=(0,8))
        frm_open.rowconfigure(0, weight=1); frm_open.columnconfigure(0, weight=1)
        cols_o = ("id","symbol","side","mode","price","qty_usd","age")
        self.tree_open = ttk.Treeview(frm_open, columns=cols_o, show="headings")
        for c, txt, w, an in [("id","ID",160,"w"),
                               ("symbol","Símbolo",160,"w"),
                               ("side","Lado",90,"w"),
                               ("mode","Modo",80,"w"),
                               ("price","Precio",120,"e"),
                               ("qty_usd","USD",100,"e"),
                               ("age","Edad(s)",80,"e")]:
            self.tree_open.heading(c, text=txt); self.tree_open.column(c, width=w, anchor=an, stretch=True)
        vsb2 = ttk.Scrollbar(frm_open, orient="vertical", command=self.tree_open.yview)
        self.tree_open.configure(yscrollcommand=vsb2.set)
        self.tree_open.grid(row=0, column=0, sticky="nsew"); vsb2.grid(row=0, column=1, sticky="ns")

        # Órdenes cerradas
        frm_closed = ttk.Labelframe(left, text="Órdenes cerradas", padding=6)
        frm_closed.grid(row=1, column=0, sticky="nsew")
        frm_closed.rowconfigure(0, weight=1); frm_closed.columnconfigure(0, weight=1)
        cols_c = ("ts","symbol","side","mode","price","qty_usd")
        self.tree_closed = ttk.Treeview(frm_closed, columns=cols_c, show="headings")
        for c, txt, w, an in [("ts","Tiempo",170,"w"),
                               ("symbol","Símbolo",160,"w"),
                               ("side","Lado",90,"w"),
                               ("mode","Modo",80,"w"),
                               ("price","Precio",120,"e"),
                               ("qty_usd","USD",100,"e")]:
            self.tree_closed.heading(c, text=txt); self.tree_closed.column(c, width=w, anchor=an, stretch=True)
        vsb3 = ttk.Scrollbar(frm_closed, orient="vertical", command=self.tree_closed.yview)
        self.tree_closed.configure(yscrollcommand=vsb3.set)
        self.tree_closed.grid(row=0, column=0, sticky="nsew"); vsb3.grid(row=0, column=1, sticky="ns")

        # Right panel
        right = ttk.Frame(self, padding=(0, 0, 10, 10))
        right.grid(row=2, column=1, sticky="nsew")
        right.columnconfigure(0, weight=1)
        right.rowconfigure(4, weight=0)
        right.rowconfigure(5, weight=1)
        right.rowconfigure(6, weight=0)
        right.rowconfigure(7, weight=1)

        ttk.Label(right, text="Ajustes").grid(row=0, column=0, sticky="w", pady=(0,6))

        # Tamaños + toggle mínimo + apply
        frm_size = ttk.Labelframe(right, text="Tamaño por operación (USD)", padding=8)
        frm_size.grid(row=1, column=0, sticky="ew", pady=6)
        self.var_size_sim = tb.DoubleVar(value=self.cfg.size_usd_sim)
        self.var_size_live = tb.DoubleVar(value=self.cfg.size_usd_live)
        self.var_use_min_live = tb.BooleanVar(value=True)
        ttk.Label(frm_size, text="SIM").grid(row=0, column=0, sticky="w")
        self.ent_size_sim = ttk.Entry(frm_size, textvariable=self.var_size_sim, width=14)
        self.ent_size_sim.grid(row=0, column=1, sticky="e")
        ttk.Label(frm_size, text="LIVE (mínimo Binance)").grid(row=1, column=0, sticky="w")
        self.ent_size_live = ttk.Entry(frm_size, textvariable=self.var_size_live, width=14, state="disabled")
        self.ent_size_live.grid(row=1, column=1, sticky="e")
        ttk.Checkbutton(frm_size, text="Usar mínimo Binance (LIVE)", variable=self.var_use_min_live, style="info.Roundtoggle", command=self._on_toggle_min_live).grid(row=2, column=0, sticky="w")
        self.lbl_min_marker = ttk.Label(frm_size, text="Mínimo permitido por Binance: --")
        self.lbl_min_marker.grid(row=3, column=0, columnspan=3, sticky="w", pady=(4,0))
        ttk.Button(frm_size, text="Aplicar tamaño", command=self._apply_sizes).grid(row=0, column=2, rowspan=2, padx=6)

        # API keys
        frm_api = ttk.Labelframe(right, text="Claves API", padding=8)
        frm_api.grid(row=2, column=0, sticky="ew", pady=6)
        self.var_bin_key = tb.StringVar(value="")
        self.var_bin_sec = tb.StringVar(value="")
        ttk.Label(frm_api, text="Binance KEY").grid(row=0, column=0, sticky="w")
        ttk.Entry(frm_api, textvariable=self.var_bin_key, width=28).grid(row=0, column=1, sticky="e")
        ttk.Label(frm_api, text="Binance SECRET").grid(row=1, column=0, sticky="w")
        ttk.Entry(frm_api, textvariable=self.var_bin_sec, width=28, show="•").grid(row=1, column=1, sticky="e")

        self.var_oai_key = tb.StringVar(value="")
        ttk.Label(frm_api, text="ChatGPT API Key").grid(row=2, column=0, sticky="w")
        ttk.Entry(frm_api, textvariable=self.var_oai_key, width=28, show="•").grid(row=2, column=1, sticky="e")
        ttk.Button(frm_api, text="Confirmar APIs", command=self._confirm_apis).grid(row=0, column=2, rowspan=3, padx=6)

        # LLM config minimal: model + seconds + apply button
        frm_llm = ttk.Labelframe(right, text="LLM (decisor)", padding=8)
        frm_llm.grid(row=3, column=0, sticky="ew", pady=6)
        self.var_llm_model = tb.StringVar(value=self.cfg.llm_model)
        ttk.Label(frm_llm, text="Modelo").grid(row=0, column=0, sticky="w")
        ttk.Combobox(frm_llm, textvariable=self.var_llm_model, values=["gpt-4o","gpt-4o-mini","gpt-4.1","gpt-4.1-mini"], width=14, state="readonly").grid(row=0, column=1, sticky="e")
        ttk.Button(frm_llm, text="Aplicar LLM", command=self._apply_llm).grid(row=0, column=2, padx=6)

        # Consulta LLM
        frm_llm_manual = ttk.Labelframe(right, text="Consulta LLM", padding=8)
        frm_llm_manual.grid(row=4, column=0, sticky="nsew")
        frm_llm_manual.columnconfigure(0, weight=1)
        self.var_llm_query = tb.StringVar()
        ttk.Entry(frm_llm_manual, textvariable=self.var_llm_query).grid(row=0, column=0, sticky="ew")
        ttk.Button(frm_llm_manual, text="Enviar", command=self._send_llm_query).grid(row=0, column=1, padx=4)
        frm_llm_manual.rowconfigure(1, weight=1)
        self.txt_llm_resp = ScrolledText(frm_llm_manual, height=3, autohide=True, wrap="word")
        self.txt_llm_resp.grid(row=1, column=0, columnspan=2, sticky="nsew")

        # Información / Razones
        frm_info = ttk.Labelframe(right, text="Información / Razones", padding=8)
        frm_info.grid(row=5, column=0, sticky="nsew", pady=(6, 0))
        frm_info.rowconfigure(0, weight=1); frm_info.columnconfigure(0, weight=1); frm_info.columnconfigure(1, weight=1)
        self.txt_info = ScrolledText(frm_info, height=6, autohide=True, wrap="word")
        self.txt_info.grid(row=0, column=0, columnspan=2, sticky="nsew")
        ttk.Label(frm_info, text="Órdenes mínimas").grid(row=1, column=0, sticky="w")
        ttk.Entry(frm_info, textvariable=self.var_min_orders, width=10).grid(row=1, column=1, sticky="e")
        self.btn_tests = ttk.Button(frm_info, text="Iniciar Testeos", command=self._toggle_tests)
        self.btn_tests.grid(row=2, column=0, columnspan=2, sticky="ew", pady=(4,0))
        ttk.Button(frm_info, text="Revertir patch", command=self._revert_patch).grid(row=3, column=0, sticky="ew", pady=(4,0))
        ttk.Button(frm_info, text="Aplicar a LIVE", command=self._apply_winner_live).grid(row=3, column=1, sticky="ew", pady=(4,0))

        # Métricas de Score
        frm_met = ttk.Labelframe(right, text="Métricas Score", padding=8)
        frm_met.grid(row=6, column=0, sticky="ew", pady=6)

        for idx, (key, label) in enumerate([
            ("trend_w", "Trend semanal"),
            ("trend_d", "Trend diaria"),
            ("pressure", "Presión libro"),
            ("flow", "Flujo órdenes"),
            ("trend_h", "Trend horas"),
            ("depth", "Profundidad"),
            ("trend_m", "Trend minutos"),
            ("momentum", "Momentum"),
            ("spread", "Spread"),
            ("microvol", "Microvol"),
        ]):
            var = tb.BooleanVar(value=self.cfg.weights.get(key, 0) > 0)
            self.metric_vars[key] = var
            ttk.Checkbutton(frm_met, text=label, variable=var, command=self._apply_metric_weights).grid(row=idx//2, column=idx%2, sticky="w")

        # Log
        frm_log = ttk.Labelframe(right, text="Log", padding=8)
        frm_log.grid(row=7, column=0, sticky="nsew", pady=6)
        frm_log.rowconfigure(0, weight=1); frm_log.columnconfigure(0, weight=1)
        self.txt_log = ScrolledText(frm_log, height=6, autohide=True, wrap="none")
        self.txt_log.grid(row=0, column=0, sticky="nsew")

        # Bindings
        self.var_bot_sim.trace_add("write", self._on_bot_sim)
        self.var_bot_live.trace_add("write", self._on_bot_live)
        self.var_live_confirm.trace_add("write", self._on_live_confirm)
        self.tree.bind("<<TreeviewSelect>>", self._on_pair_select)

    # ------------------- Helpers -------------------
    def _ensure_exchange(self):
        if self.exchange is None:
            from exchange_utils import BinanceExchange
            self.exchange = BinanceExchange(rate_limit=True, sandbox=False)

    def _load_saved_keys(self):
        try:
            with open(self._keys_file, "r", encoding="utf-8") as f:
                data = json.load(f)
            self.var_bin_key.set(data.get("bin_key", ""))
            self.var_bin_sec.set(data.get("bin_sec", ""))
            self.var_oai_key.set(data.get("oai_key", ""))
        except Exception:
            pass

    def _save_api_keys(self):
        try:
            data = {
                "bin_key": self.var_bin_key.get(),
                "bin_sec": self.var_bin_sec.get(),
                "oai_key": self.var_oai_key.get(),
            }
            with open(self._keys_file, "w", encoding="utf-8") as f:
                json.dump(data, f)
        except Exception:
            pass

    # ------------------- Warmup -------------------
    def _warmup_load_market(self):
        try:
            self._ensure_exchange()
            uni = [s for s in self.exchange.fetch_universe("BTC") if s.endswith("/BTC")][:100]
            if uni:
                pairs = self.exchange.fetch_top_metrics(uni[: min(20, len(uni))])
                try:
                    self.exchange.ensure_collector([p['symbol'] for p in pairs], interval_ms=800)
                except Exception:
                    pass

                store = self.exchange.market_summary_for([p['symbol'] for p in pairs])
                trends = self.exchange.fetch_trend_metrics([p['symbol'] for p in pairs])
                for p in pairs:
                    ms = store.get(p['symbol'], {})
                    tr = trends.get(p['symbol'], {})
                    features = {
                        "imbalance": ms.get("imbalance", p.get("imbalance", 0.5)),
                        "spread_abs": ms.get("spread_abs", abs(p.get("best_ask",0.0)-p.get("best_bid",0.0))),
                        "pct_change_window": p.get("pct_change_window", 0.0),
                        "depth_buy": ms.get("depth_buy", p.get("depth",{}).get("buy",0.0)),
                        "depth_sell": ms.get("depth_sell", p.get("depth",{}).get("sell",0.0)),
                        "best_bid_qty": ms.get("bid_top_qty", p.get("bid_top_qty",0.0)),
                        "best_ask_qty": ms.get("ask_top_qty", p.get("ask_top_qty",0.0)),
                        "trade_flow_buy_ratio": ms.get("trade_flow", {}).get("buy_ratio", p.get("trade_flow", {}).get("buy_ratio", 0.5)),
                        "mid": ms.get("mid", p.get("mid",0.0)),
                        "spread_bps": p.get("spread_bps", 0.0),
                        "tick_price_bps": p.get("tick_price_bps", 8.0),
                        "base_volume": p.get("depth", {}).get("buy", 0.0) + p.get("depth", {}).get("sell", 0.0),
                        "micro_volatility": p.get("micro_volatility", 0.0),
                        "trend_w": tr.get("trend_w", 0.0),
                        "trend_d": tr.get("trend_d", 0.0),
                        "trend_h": tr.get("trend_h", 0.0),
                        "trend_m": tr.get("trend_m", 0.0),
                        "weights": self.cfg.weights,
                    }
                    p['best_bid'] = ms.get('best_bid', p.get('best_bid',0.0))
                    p['best_ask'] = ms.get('best_ask', p.get('best_ask',0.0))
                    p['bid_top_qty'] = features['best_bid_qty']
                    p['ask_top_qty'] = features['best_ask_qty']
                    p['imbalance'] = features['imbalance']
                    p['depth'] = {"buy": features['depth_buy'], "sell": features['depth_sell']}
                    p['score'] = compute_score(features)
                if not self._snapshot:
                    self._refresh_market_table(pairs, [])
            # Mínimo global BTC en el marcador
            try:
                min_usd = self.exchange.global_min_notional_usd()
                self.lbl_min_marker.configure(text=f"Mínimo permitido por Binance: {min_usd:.2f} USDT")
            except Exception:
                pass
        except Exception as e:
            if not self._handle_rate_limit(e):
                self.log_append(f"[ENGINE] Warmup error: {e}")

    def _refresh_market_candidates(self):
        try:
            now = time.time()
            if now - self._last_market_refresh < 30:
                return
            self._last_market_refresh = now
            self._ensure_exchange()
            uni = [s for s in self.exchange.fetch_universe("BTC") if s.endswith("/BTC")][:100]

            if not uni:
                return
            pairs = self.exchange.fetch_top_metrics(uni[: min(20, len(uni))])
            try:
                self.exchange.ensure_collector([p['symbol'] for p in pairs], interval_ms=800)
            except Exception:
                pass
            store = self.exchange.market_summary_for([p['symbol'] for p in pairs])
            trends = self.exchange.fetch_trend_metrics([p['symbol'] for p in pairs])
            cands: List[Dict[str, Any]] = []

            for p in pairs:
                ms = store.get(p['symbol'], {})
                tr = trends.get(p['symbol'], {})
                features = {
                    "imbalance": ms.get("imbalance", p.get("imbalance", 0.5)),
                    "spread_abs": ms.get("spread_abs", abs(p.get("best_ask",0.0)-p.get("best_bid",0.0))),
                    "pct_change_window": p.get("pct_change_window", 0.0),
                    "depth_buy": ms.get("depth_buy", p.get("depth",{}).get("buy",0.0)),
                    "depth_sell": ms.get("depth_sell", p.get("depth",{}).get("sell",0.0)),
                    "best_bid_qty": ms.get("bid_top_qty", p.get("bid_top_qty",0.0)),
                    "best_ask_qty": ms.get("ask_top_qty", p.get("ask_top_qty",0.0)),
                    "trade_flow_buy_ratio": ms.get("trade_flow", {}).get("buy_ratio", p.get("trade_flow", {}).get("buy_ratio", 0.5)),
                    "mid": ms.get("mid", p.get("mid",0.0)),
                    "spread_bps": p.get("spread_bps", 0.0),
                    "tick_price_bps": p.get("tick_price_bps", 8.0),
                    "base_volume": p.get("depth", {}).get("buy", 0.0) + p.get("depth", {}).get("sell", 0.0),
                    "micro_volatility": p.get("micro_volatility", 0.0),
                    "trend_w": tr.get("trend_w", 0.0),
                    "trend_d": tr.get("trend_d", 0.0),
                    "trend_h": tr.get("trend_h", 0.0),
                    "trend_m": tr.get("trend_m", 0.0),
                    "weights": self.cfg.weights,
                }
                p['best_bid'] = ms.get('best_bid', p.get('best_bid',0.0))
                p['best_ask'] = ms.get('best_ask', p.get('best_ask',0.0))
                p['bid_top_qty'] = features['best_bid_qty']
                p['ask_top_qty'] = features['best_ask_qty']
                p['imbalance'] = features['imbalance']
                p['depth'] = {"buy": features['depth_buy'], "sell": features['depth_sell']}
                p['score'] = compute_score(features)
                tot = features['best_bid_qty'] + features['best_ask_qty']
                p['pressure'] = features['best_bid_qty']/tot if tot else 0.0
                p['flow'] = features.get('trade_flow_buy_ratio',0.5)
                p['trend_w'] = features['trend_w']
                p['trend_d'] = features['trend_d']
                p['trend_h'] = features['trend_h']
                p['trend_m'] = features['trend_m']
                p['depth_buy'] = features['depth_buy']
                p['depth_sell'] = features['depth_sell']
                p['momentum'] = abs(features.get('pct_change_window',0.0))
                p['spread_abs'] = features['spread_abs']
                p['micro_volatility'] = features['micro_volatility']
                p['is_candidate'] = True
                cands.append(p)
            cands.sort(key=lambda x: x.get('score',0.0), reverse=True)

            if not ((self._engine_sim and self._engine_sim.is_alive()) or (self._engine_live and self._engine_live.is_alive())):
                self._snapshot = {**self._snapshot, "pairs": pairs, "candidates": cands}
            self._refresh_market_table(pairs, cands)
        except Exception as e:
            if not self._handle_rate_limit(e):
                self.log_append(f"[ENGINE] Error al refrescar mercado: {e}")

    # ------------------- Engine binding -------------------
    def _on_bot_sim(self, *_):
        en = bool(self.var_bot_sim.get())
        if en and (self._engine_sim is None or not self._engine_sim.is_alive()):
            self._start_engine_sim()
            self.lbl_state_sim.configure(text="SIM: ON", bootstyle=SUCCESS)
            self.log_append("[ENGINE SIM] Bot SIM iniciado.")
        elif not en and self._engine_sim:
            self._engine_sim.stop()
            self._engine_sim = None
            self.lbl_state_sim.configure(text="SIM: OFF", bootstyle=SECONDARY)
            self.log_append("[ENGINE SIM] Bot SIM detenido.")

    def _on_bot_live(self, *_):
        en = bool(self.var_bot_live.get())
        if en and not bool(self.var_live_confirm.get()):
            # No permitimos arrancar LIVE sin confirmación
            self.var_bot_live.set(False)
            self.lbl_state_live.configure(text="LIVE: OFF", bootstyle=SECONDARY)
            self.log_append("[RISK] LIVE bloqueado: activa 'Confirm LIVE' para iniciar.")
            return
        if en and (self._engine_live is None or not self._engine_live.is_alive()):
            self._start_engine_live()
            self.lbl_state_live.configure(text="LIVE: ON", bootstyle=WARNING)
            self.log_append("[ENGINE LIVE] Bot LIVE iniciado.")
        elif not en and self._engine_live:
            self._engine_live.stop()
            self._engine_live = None
            self.lbl_state_live.configure(text="LIVE: OFF", bootstyle=SECONDARY)
            self.log_append("[ENGINE LIVE] Bot LIVE detenido.")

    def _on_live_confirm(self, *_):
        lc = bool(self.var_live_confirm.get())
        if self._engine_live:
            self._engine_live.state.live_confirmed = lc
        self.log_append(f"[RISK] Confirm LIVE = {lc}")

    def _start_engine_sim(self):
        def push_snapshot(snap: Dict[str, Any]):
            self._snapshot = snap
        self._ensure_exchange()
        self._engine_sim = Engine(ui_push_snapshot=push_snapshot, ui_log=self.log_append, exchange=self.exchange, name="SIM")
        self._engine_sim.mode = "SIM"
        self._engine_sim.cfg = copy.deepcopy(self.cfg)
        self._engine_sim.cfg.size_usd_sim = float(self.var_size_sim.get())
        # LLM
        self._engine_sim.llm.set_model(self.var_llm_model.get())
        self._engine_sim.start()

    def _start_engine_live(self):
        def push_snapshot(snap: Dict[str, Any]):
            self._snapshot = snap
        self._ensure_exchange()
        self._engine_live = Engine(
            ui_push_snapshot=push_snapshot,
            ui_log=self.log_append,
            exchange=self.exchange,
            name="LIVE"
        )
        self._engine_live.mode = "LIVE"
        # tamaño LIVE (mínimo global si toggle ON)
        if bool(self.var_use_min_live.get()):
            try:
                min_usd = self.exchange.global_min_notional_usd()
                usd = float(min_usd) + 0.1
                self._engine_live.cfg.size_usd_live = float(
                    usd if usd > 0 else self._engine_live.cfg.size_usd_live
                )
                self.var_size_live.set(round(self._engine_live.cfg.size_usd_live, 2))
                self.ent_size_live.configure(state="disabled")
                self.lbl_min_marker.configure(text=f"Mínimo permitido por Binance: {min_usd:.2f} USDT")
            except Exception:
                pass
        # LLM
        self._engine_live.llm.set_model(self.var_llm_model.get())
        # Confirm gate
        self._engine_live.state.live_confirmed = bool(self.var_live_confirm.get())
        self._engine_live.start()


    # ------------------- Actions -------------------
    def _on_toggle_min_live(self):
        use_min = bool(self.var_use_min_live.get())
        if use_min:
            self.ent_size_live.configure(state="disabled")
            try:
                self._ensure_exchange()
                min_usd = self.exchange.global_min_notional_usd()
                self.lbl_min_marker.configure(text=f"Mínimo permitido por Binance: {min_usd:.2f} USDT")
            except Exception:
                self.lbl_min_marker.configure(text="Mínimo permitido por Binance: --")
        else:
            self.ent_size_live.configure(state="normal")
            self.lbl_min_marker.configure(text="Mínimo permitido por Binance: (no aplicado)")

    def _apply_binance_keys(self):
        key = self.var_bin_key.get().strip()
        sec = self.var_bin_sec.get().strip()
        if not key or not sec:
            self.log_append("[ENGINE] Claves de Binance incompletas.")
            return False
        self._ensure_exchange()
        self.exchange.set_api_keys(key, sec)
        if self._engine_sim:
            self._engine_sim.exchange.set_api_keys(key, sec)
        if self._engine_live:
            self._engine_live.exchange.set_api_keys(key, sec)
        self.log_append("[ENGINE] Claves de Binance aplicadas.")
        try:
            self.exchange.load_markets()
        except Exception as e:
            self.log_append(f"[ENGINE] No se pudieron verificar las claves ({e}). Continuando de todos modos.")
        return True

    def _apply_openai_key(self):
        k = self.var_oai_key.get().strip()
        if not k:
            self.log_append("[LLM] Clave de ChatGPT no proporcionada. Usando heurística local.")
            return True
        client = None
        if self._engine_sim:
            self._engine_sim.llm.set_api_key(k)
            self._engine_sim.cfg.openai_api_key = k
            client = self._engine_sim.llm
        if self._engine_live:
            self._engine_live.llm.set_api_key(k)
            self._engine_live.cfg.openai_api_key = k
            client = client or self._engine_live.llm
        if client is None:
            from llm_client import LLMClient
            client = LLMClient(api_key=k)
        self.log_append("[LLM] Clave de ChatGPT aplicada.")
        try:
            if client._openai:
                client._openai.models.list()
                return True
        except Exception:
            pass
        return False

    def _confirm_apis(self):
        ok_bin = self._apply_binance_keys()
        ok_oai = self._apply_openai_key()
        if ok_bin:
            if not ok_oai:
                self.log_append("[APP] Clave de ChatGPT inválida. Continuando sin LLM.")
            self._save_api_keys()
            self._lock_controls(False)
            self.log_append("[APP] APIs verificadas. Desbloqueando interfaz.")
            self._refresh_market_candidates()
        else:
            self.log_append("[APP] Error verificando APIs de Binance. Revísalas e intenta nuevamente.")

    def _apply_llm(self):
        if self._engine_sim:
            self._engine_sim.llm.set_model(self.var_llm_model.get())
        if self._engine_live:
            self._engine_live.llm.set_model(self.var_llm_model.get())
        self.log_append("[LLM] Configuración aplicada.")

    def _apply_metric_weights(self):
        for key, var in self.metric_vars.items():
            self.cfg.weights[key] = self.metric_defaults.get(key, 0) if var.get() else 0
        if self._engine_sim:
            self._engine_sim.cfg.weights = dict(self.cfg.weights)
        if self._engine_live:
            self._engine_live.cfg.weights = dict(self.cfg.weights)
        threading.Thread(target=self._refresh_market_candidates, daemon=True).start()

    def _toggle_tests(self):
        if self._tester and self._tester.is_alive():
            self._tester.stop()
            try:
                self._tester.join(timeout=2)
            except Exception:
                pass
            self._tester = None
            self.btn_tests.configure(text="Iniciar Testeos")
            self.log_append("[TEST] Ciclo de testeo detenido")
            return
        if self._tester and not self._tester.is_alive():
            self._tester = None
        def info(msg: str):
            def upd():
                self.txt_info.insert("end", msg + "\n")
                self.txt_info.see("end")
            self.after(0, upd)
        self.txt_info.delete("1.0", "end")
        min_orders = max(1, int(self.var_min_orders.get()))
        llm = self._engine_sim.llm if self._engine_sim else LLMClient(model=self.var_llm_model.get(), api_key=self.var_oai_key.get())
        self._tester = TestManager(copy.deepcopy(self.cfg), llm, self.log_append, info, min_orders=min_orders)
        self._tester.start()
        self.btn_tests.configure(text="Detener Testeos")
        self.log_append("[TEST] Ciclo de testeo iniciado")
        self.after(500, self._check_tester_done)

    def _check_tester_done(self):
        if self._tester and self._tester.is_alive():
            self.after(500, self._check_tester_done)
            return
        if not self._tester:
            return
        if self._engine_sim and self._tester.winner_cfg:
            self._engine_sim.cfg = copy.deepcopy(self._tester.winner_cfg)
            self.cfg = copy.deepcopy(self._tester.winner_cfg)
            self.log_append("[TEST] Config ganadora aplicada al bot SIM.")
        self.btn_tests.configure(text="Iniciar Testeos")
        self.log_append("[TEST] Ciclo de testeo finalizado")
        self._tester = None

    def _apply_winner_live(self):
        if not self._tester or not self._tester.winner_cfg:
            self.log_append("[TEST] No hay versión ganadora disponible")
            return
        if not self._engine_live:
            self.log_append("[TEST] Motor LIVE no iniciado")
            return
        self._engine_live.cfg = copy.deepcopy(self._tester.winner_cfg)
        self.log_append("[TEST] Config LIVE actualizada con variante ganadora")

    def _send_llm_query(self):
        q = self.var_llm_query.get().strip()
        if not q:
            return
        def worker():
            eng = self._engine_live or self._engine_sim
            resp = ""
            if eng and eng.llm:
                resp = eng.llm.ask(q)
            else:
                try:
                    from llm_client import LLMClient
                    llm = LLMClient(model=self.var_llm_model.get(), api_key=self.var_oai_key.get())
                    resp = llm.ask(q)
                except Exception:
                    resp = ""
            def update():
                self.txt_llm_resp.delete("1.0", "end")
                self.txt_llm_resp.insert("end", resp or "[sin respuesta]")
                lines = int(self.txt_llm_resp.index('end-1c').split('.')[0])
                self.txt_llm_resp.configure(height=min(10, max(3, lines)))
            self.after(0, update)
        threading.Thread(target=worker, daemon=True).start()

    def _revert_patch(self):
        if self._engine_sim:
            self._engine_sim.revert_last_patch()
        if self._engine_live:
            self._engine_live.revert_last_patch()
        self.log_append("[LLM] Patches revertidos.")

    def _apply_patch_live(self):
        if self._engine_sim and self._engine_live and getattr(self._engine_sim, "_last_patch_code", ""):
            code = self._engine_sim._last_patch_code
            self._engine_live.apply_llm_patch(code)
            self.log_append("[LLM] Patch aplicado al LIVE.")

    def _apply_sizes(self):
        # SIM: editable
        try:
            if self._engine_sim:
                self._engine_sim.cfg.size_usd_sim = float(self.var_size_sim.get())
        except Exception:
            pass
        # LIVE: mínimo global si toggle
        if bool(self.var_use_min_live.get()):
            try:
                self._ensure_exchange()
                min_usd = self.exchange.global_min_notional_usd()
                usd = float(min_usd) + 0.1
                self.var_size_live.set(round(usd, 2))
                if self._engine_live:
                    self._engine_live.cfg.size_usd_live = float(usd)
                self.ent_size_live.configure(state="disabled")
                self.lbl_min_marker.configure(text=f"Mínimo permitido por Binance: {min_usd:.2f} USDT")
            except Exception as e:
                self.log_append(f"[ENGINE] Error obteniendo mínimo: {e}")
        else:
            self.ent_size_live.configure(state="normal")

    def _selected_symbol(self):
        item = self.tree.focus()
        return self.tree.item(item,"values")[0] if item else None

    def _update_min_marker(self):
        # solo informativo, global ya mostrado
        pass

    # ------------------- Log helpers -------------------
    def log_append(self, msg: str):
        self._log_queue.put(msg)

    def _poll_log_queue(self):
        try:
            while True:
                msg = self._log_queue.get_nowait()
                self.txt_log.insert("end", msg + "\n")
                self.txt_log.see("end")
        except queue.Empty:
            pass
        self.after(200, self._poll_log_queue)

    # ------------------- UI refresh -------------------
    def _tick_balance_refresh(self):
        try:
            self._ensure_exchange()
            b = self.exchange.fetch_balances_summary()
            if b:
                self.lbl_bal.configure(text=f"Balance: ${b.get('balance_usd',0.0):,.2f}")
        except Exception:
            pass
        self.after(5000, self._tick_balance_refresh)

    def _tick_ui_refresh(self):
        snap = self._snapshot or {}
        gs = snap.get("global_state", {})
        pnlp = gs.get("pnl_intraday_percent", 0.0)
        pnlu = gs.get("pnl_intraday_usd", 0.0)
        self.lbl_pnl.configure(text=f"PNL Sesión: {pnlp:+.2f}%  ({pnlu:+.2f} USD)")
        try:
            if pnlu >= 0: self.lbl_pnl.configure(bootstyle=SUCCESS)
            else: self.lbl_pnl.configure(bootstyle=DANGER)
        except Exception:
            pass

        # Tablas
        self._refresh_market_table(
            snap.get("pairs", []),
            snap.get("candidates", []),
        )
        threading.Thread(target=self._refresh_market_candidates, daemon=True).start()

        # Razones
        reasons = snap.get("reasons", [])
        if reasons:
            self.txt_info.delete("1.0","end")
            for r in reasons:
                self.txt_info.insert("end", f"• {r}\n")
                self.log_append(f"[ENGINE] {r}")

        self.after(4000, self._tick_ui_refresh)

    def _tick_open_orders(self):
        snap = self._snapshot or {}
        self._refresh_open_orders(snap.get("open_orders", []))
        self.after(4000, self._tick_open_orders)

    def _tick_closed_orders(self):
        snap = self._snapshot or {}
        self._refresh_closed_orders(snap.get("closed_orders", []))
        self.after(4000, self._tick_closed_orders)

    def _on_pair_select(self, _event):
        sel = self.tree.selection()
        if not sel:
            return
        self.after(300, lambda: [self.tree.selection_remove(i) for i in sel])

    def _refresh_market_table(self, pairs: List[Dict[str, Any]], candidates: List[Dict[str, Any]]):
        cand_syms = {c.get("symbol") for c in candidates}
        pairs = list(pairs)
        existing_rows = {self.tree.set(iid, "symbol"): iid for iid in self.tree.get_children()}
        pairs_sorted = sorted(pairs, key=lambda p: p.get("score", 0.0), reverse=True)
        for p in pairs_sorted:
            sym = p.get("symbol", "")
            cache = self._last_pair_values.setdefault(sym, {})

            def _nz(field: str) -> float:
                val = float(p.get(field, 0.0) or 0.0)
                if val != 0.0:
                    cache[field] = val
                else:
                    val = float(cache.get(field, 0.0))
                return val

            score = _nz('score')
            pct = _nz('pct_change_window')
            mid = _nz('mid')
            trend_w = _nz('trend_w')
            trend_d = _nz('trend_d')
            trend_h = _nz('trend_h')
            trend_m = _nz('trend_m')
            pressure = _nz('pressure')
            flow = _nz('flow')
            depth_buy = _nz('depth_buy')
            depth_sell = _nz('depth_sell')
            momentum = _nz('momentum')
            spread_abs = _nz('spread_abs')
            micro_vol = _nz('micro_volatility')

            values = (
                sym,
                f"{score:.1f}",
                f"{pct:+.2f}",
                self._fmt_sats(mid),
                f"{trend_w:+.2f}",
                f"{trend_d:+.2f}",
                f"{trend_h:+.2f}",
                f"{trend_m:+.2f}",
                f"{pressure:.2f}",
                f"{flow:.2f}",
                f"{depth_buy:.2f}",
                f"{depth_sell:.2f}",
                f"{momentum:.2f}",
                f"{spread_abs:.8f}",
                f"{micro_vol:.4f}",
            )
            item = existing_rows.pop(sym, None)
            if item:
                self.tree.item(item, values=values)
            else:
                item = self.tree.insert("", "end", values=values)
            try:
                sc = float(p.get('score', 0.0))
            except Exception:
                sc = 0.0

            tag = 'scoreLow'
            if sc >= 95:
                tag = 'score95'
            elif sc >= 90:
                tag = 'score90'
            elif sc >= 80:
                tag = 'score80'
            elif sc >= 70:
                tag = 'score70'
            elif sc >= 60:
                tag = 'score60'
            elif sc >= 50:
                tag = 'score50'
            elif sc >= 40:
                tag = 'score40'
            elif sc >= 30:
                tag = 'score30'

            tags = [tag]
            if sym in cand_syms:
                tags.append('candidate')
            self.tree.item(item, tags=tuple(tags))
        for iid in existing_rows.values():
            self.tree.delete(iid)
        if self._sort_col:
            self._sort_tree(self._sort_col, self._sort_reverse, preserve=True)

    def _refresh_open_orders(self, orders: List[Dict[str, Any]]):
        for i in self.tree_open.get_children():
            self.tree_open.delete(i)
        now = time.time()*1000
        for o in orders:
            side = f"{BADGE_BUY}" if o.get("side")=="buy" else f"{BADGE_SELL}"
            mode = f"{BADGE_LIVE}" if o.get("mode")=="LIVE" else f"{BADGE_SIM}"
            age = max(0, (now - o.get('ts', now)) / 1000.0)
            self.tree_open.insert("", "end", values=(
                o.get("id",""),
                o.get("symbol",""),
                side,
                mode,
                f"{o.get('price',0.0):.8f}",
                f"{o.get('qty_usd',0.0):.2f}",
                f"{age:.1f}"
            ))

    def _refresh_closed_orders(self, orders: List[Dict[str, Any]]):
        for i in self.tree_closed.get_children():
            self.tree_closed.delete(i)
        for o in orders[-200:]:
            side = f"{BADGE_BUY}" if o.get("side")=="buy" else f"{BADGE_SELL}"
            mode = f"{BADGE_LIVE}" if o.get("mode")=="LIVE" else f"{BADGE_SIM}"
            self.tree_closed.insert("", "end", values=(
                o.get("ts",""),
                o.get("symbol",""),
                side,
                mode,
                f"{o.get('price',0.0):.8f}",
                f"{o.get('qty_usd',0.0):.2f}",
            ))

def launch():
    app = App()
    app.mainloop()

if __name__ == "__main__":
    launch()<|MERGE_RESOLUTION|>--- conflicted
+++ resolved
@@ -123,10 +123,6 @@
         self.exchange = None
         self._tester: TestManager | None = None
         self.var_min_orders = tb.IntVar(value=50)
-<<<<<<< HEAD
-
-=======
->>>>>>> 217463e6
         self.metric_defaults = dict(self.cfg.weights)
         self.metric_vars: Dict[str, tb.BooleanVar] = {}
 
