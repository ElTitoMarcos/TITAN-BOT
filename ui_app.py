--- conflicted
+++ resolved
@@ -107,11 +107,6 @@
         self.exchange = None
         self._tester: TestManager | None = None
         self.var_min_orders = tb.IntVar(value=50)
-<<<<<<< HEAD
-=======
-        self._auto_started_sim = False
->>>>>>> a792e5eb
-
         self.metric_defaults = dict(self.cfg.weights)
         self.metric_vars: Dict[str, tb.BooleanVar] = {}
 
@@ -688,33 +683,6 @@
         threading.Thread(target=self._refresh_market_candidates, daemon=True).start()
 
     def _toggle_tests(self):
-<<<<<<< HEAD
-=======
-        if self._tester and self._tester.is_alive():
-            self._tester.stop()
-            try:
-                self._tester.join(timeout=2)
-            except Exception:
-                pass
-            self._tester = None
-            self.btn_tests.configure(text="Iniciar Testeos")
-            self.log_append("[TEST] Ciclo de testeo detenido")
-            if self._auto_started_sim and self._engine_sim:
-                self._engine_sim.stop()
-                self._engine_sim = None
-                self.var_bot_sim.set(False)
-                self.lbl_state_sim.configure(text="SIM: OFF", bootstyle=SECONDARY)
-                self.log_append("[ENGINE SIM] Bot SIM detenido.")
-            return
-        if not self._engine_sim or not self._engine_sim.is_alive():
-            self._auto_started_sim = True
-            self._start_engine_sim()
-            self.var_bot_sim.set(True)
-            self.lbl_state_sim.configure(text="SIM: ON", bootstyle=SUCCESS)
-            self.log_append("[ENGINE SIM] Bot SIM iniciado automáticamente para tests.")
-        else:
-            self._auto_started_sim = False
->>>>>>> a792e5eb
         if self._tester and self._tester.is_alive():
             self._tester.stop()
             try:
@@ -734,12 +702,8 @@
             self.after(0, upd)
         self.txt_info.delete("1.0", "end")
         min_orders = max(1, int(self.var_min_orders.get()))
-<<<<<<< HEAD
         llm = self._engine_sim.llm if self._engine_sim else LLMClient(model=self.var_llm_model.get(), api_key=self.var_oai_key.get())
         self._tester = TestManager(copy.deepcopy(self.cfg), llm, self.log_append, info, min_orders=min_orders)
-=======
-        self._tester = TestManager(self._engine_sim.cfg, self._engine_sim.llm, self.log_append, info, min_orders=min_orders)
->>>>>>> a792e5eb
         self._tester.start()
         self.btn_tests.configure(text="Detener Testeos")
         self.log_append("[TEST] Ciclo de testeo iniciado")
