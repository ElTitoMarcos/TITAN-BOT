
import os, time, json, threading
from typing import List, Dict, Any, Optional
import ccxt
from websocket import WebSocketApp

BINANCE_KEY = os.getenv("BINANCE_KEY") or ""
BINANCE_SECRET = os.getenv("BINANCE_SECRET") or ""

STREAM_URL = "wss://stream.binance.com:9443/stream?streams={streams}"

def sym_to_stream(symbol: str) -> str:
    return symbol.replace("/", "").lower()

class _WSState:
    def __init__(self):
        self.lock = threading.Lock()
        self.books: Dict[str, Dict[str, Any]] = {}
        self.flow: Dict[str, Dict[str, Any]] = {}
        self.last_ms: float = 0.0
        self.symbols: List[str] = []
        self.ws = None
        self.running = False

class BinanceWS:
    def __init__(self):
        self.s = _WSState()
        self.th: Optional[threading.Thread] = None

    def _url(self, symbols: List[str]) -> str:
        parts = []
        for s in sorted(set(symbols)):
            ss = sym_to_stream(s)
            parts += [f"{ss}@depth5@100ms", f"{ss}@aggTrade"]
        return STREAM_URL.format(streams="/".join(parts))

    def start(self, symbols: List[str]):
        url = self._url(symbols)

        def on_message(ws, msg):
            try:
                now = time.time()*1000.0
                self.s.last_ms = now
                payload = json.loads(msg)
                stream = payload.get("stream","")
                data = payload.get("data", {})
                if "@depth5" in stream:
                    bids = [(float(p), float(q)) for p,q in data.get("b",[]) if float(q)>0]
                    asks = [(float(p), float(q)) for p,q in data.get("a",[]) if float(q)>0]
                    key = stream.split("@")[0]
                    with self.s.lock:
                        self.s.books[key] = {"bids": bids, "asks": asks, "ts": now}
                elif "@aggTrade" in stream:
                    key = stream.split("@")[0]
                    q = float(data.get("q",0.0) or 0.0)
                    is_buyer_maker = bool(data.get("m", False))
                    side = "sell" if is_buyer_maker else "buy"
                    with self.s.lock:
                        f = self.s.flow.get(key, {"buy":0,"sell":0,"qty_buy":0.0,"qty_sell":0.0,"streak":0,"last":None})
                        f[side] += 1
                        if side == "buy": f["qty_buy"] += q
                        else: f["qty_sell"] += q
                        if f["last"] == side: f["streak"] += (1 if side=="buy" else -1)
                        else: f["streak"] = 1 if side=="buy" else -1
                        f["last"] = side
                        f["ts"] = now
                        self.s.flow[key] = f
            except Exception:
                pass

        def on_error(ws, err): time.sleep(1.0)
        def on_close(ws, code, msg): 
            with self.s.lock: self.s.running = False

        def runner():
            while True:
                try:
                    ws = WebSocketApp(url, on_message=on_message, on_close=on_close, on_error=on_error)
                    with self.s.lock: self.s.ws = ws; self.s.running = True
                    ws.run_forever(ping_interval=20, ping_timeout=10)
                except Exception:
                    time.sleep(1.5)
                with self.s.lock:
                    if not self.s.running: break

        if self.th and self.th.is_alive():
            try: self.s.ws and self.s.ws.close()
            except Exception: pass
        self.th = threading.Thread(target=runner, daemon=True)
        self.th.start()

    def snapshot_for(self, symbols: List[str]) -> Dict[str, Dict[str, Any]]:
        out: Dict[str, Dict[str, Any]] = {}
        with self.s.lock:
            for sym in symbols:
                k = sym_to_stream(sym)
                book = self.s.books.get(k, {})
                flow = self.s.flow.get(k, {})
                bids = book.get("bids", []); asks = book.get("asks", [])
                bb = bids[0][0] if bids else 0.0
                ba = asks[0][0] if asks else 0.0
                mid = (bb+ba)/2.0 if bb and ba else (bb or ba or 0.0)
                volb = sum(q for _,q in bids[:5]); vola = sum(q for _,q in asks[:5])
                top_bid_qty = bids[0][1] if bids else 0.0
                top_ask_qty = asks[0][1] if asks else 0.0
                spread = (ba-bb) if (bb and ba) else 0.0
                imb = (volb/(volb+vola)) if (volb+vola)>0 else 0.5
                tf_buy = float(flow.get("buy",0)); tf_sell = float(flow.get("sell",0))
                buy_ratio = (tf_buy/(tf_buy+tf_sell)) if (tf_buy+tf_sell)>0 else 0.5
                out[sym] = {
                    "best_bid": bb, "best_ask": ba, "mid": mid,
                    "spread_abs": spread, "spread_pct": (spread/mid*100.0) if mid else 0.0,
                    "depth_buy": volb, "depth_sell": vola, "imbalance": imb,
                    "bid_top_qty": top_bid_qty, "ask_top_qty": top_ask_qty,
                    "trade_flow": {"buy_ratio": buy_ratio, "streak": int(flow.get("streak",0))},
                }
        return out

    def latency_ms(self) -> float:
        return max(0.0, (time.time()*1000.0) - (self.s.last_ms or 0.0))

class BinanceExchange:
    _cached_universe: Dict[str, List[str]] = {}
    _fee_cache: Dict[str, float] = {}

    def __init__(self, rate_limit=True, sandbox=False):
        self.exchange = ccxt.binance({
            "enableRateLimit": rate_limit,
            "apiKey": BINANCE_KEY,
            "secret": BINANCE_SECRET,
            "options": {"defaultType": "spot"},
        })
        if sandbox and hasattr(self.exchange, "set_sandbox_mode"):
            self.exchange.set_sandbox_mode(True)
        self._markets_loaded = False
        self.ws = BinanceWS()
        self._usd_cache: Dict[str, float] = {}

    def set_api_keys(self, key: str, secret: str):
        self.exchange = ccxt.binance({
            "enableRateLimit": True,
            "apiKey": key,
            "secret": secret,
            "options": {"defaultType": "spot"},
        })
        self._markets_loaded = False

    def load_markets(self) -> int:
        if not self._markets_loaded:
            self.exchange.load_markets()
            self._markets_loaded = True
        return len(self.exchange.markets)

    def is_live_ready(self) -> bool:
        k = getattr(self.exchange, "apiKey", "") or ""
        s = getattr(self.exchange, "secret", "") or ""
        return bool(k and s)

    # ---------- WS helpers ----------
    def ensure_collector(self, symbols: List[str], interval_ms: int = 800) -> None:
        try:
            self.ws.start(symbols or [])
        except Exception:
            pass

    def ws_latency_ms(self) -> float:
        try:
            return float(self.ws.latency_ms())
        except Exception:
            return 0.0

    def market_summary_for(self, symbols: List[str]) -> Dict[str, Dict[str, Any]]:
        return self.ws.snapshot_for(symbols)

    # ---------- Universe + metrics ----------
    def fetch_universe(self, quote: Optional[str] = "BTC") -> List[str]:
        key = (quote or "ALL").upper()
        if key in self._cached_universe:
            return self._cached_universe[key]
        self.load_markets()
        syms: List[str] = []
        for s, m in self.exchange.markets.items():
            try:
                if not m.get("active"):
                    continue
                if m.get("spot") is False:
                    continue
                if quote and quote.upper() != "ALL":
                    if (m.get("quote") or "").upper() != quote.upper():
                        continue
                syms.append(m.get("symbol") or s)
            except Exception:
                continue
        self._cached_universe[key] = sorted(list(set(syms)))
        return self._cached_universe[key]

    def fetch_top_metrics(self, symbols: List[str], limit: int = 200) -> List[Dict[str, Any]]:
        out: List[Dict[str, Any]] = []
        if not symbols: return out
        try:
            tickers = self.exchange.fetch_tickers(symbols)
        except Exception:
            tickers = {}
        try:
            ws_snap = self.ws.snapshot_for(symbols)
        except Exception:
            ws_snap = {}

        for sym in symbols[:limit]:
            t = (tickers or {}).get(sym, {})
            last = float(t.get("last") or t.get("close") or 0.0) if t else 0.0
            ws = (ws_snap or {}).get(sym, {})
            bb = ws.get("best_bid", t.get("bid", last) if t else 0.0) or 0.0
            ba = ws.get("best_ask", t.get("ask", last) if t else 0.0) or 0.0
            mid = ws.get("mid") or ((bb+ba)/2.0 if (bb and ba) else last)
            spread_abs = abs(ba - bb) if (bb and ba) else 0.0
            volb = (ws.get("depth_buy", 0.0) or 0.0); vola = (ws.get("depth_sell", 0.0) or 0.0)
            topb = ws.get("bid_top_qty", 0.0)
            topa = ws.get("ask_top_qty", 0.0)
            if (topb == 0.0 or topa == 0.0) or (volb == 0.0 or vola == 0.0):
<<<<<<< HEAD
                try:
                    ob = self.exchange.fetch_order_book(sym, limit=5)
                    bids = ob.get("bids", [])
                    asks = ob.get("asks", [])
                    if bids:
                        bb = float(bids[0][0]); topb = float(bids[0][1])
                        volb = sum(float(q) for _, q in bids[:5])
                    if asks:
                        ba = float(asks[0][0]); topa = float(asks[0][1])
                        vola = sum(float(q) for _, q in asks[:5])
                    spread_abs = abs(ba - bb) if (bb and ba) else spread_abs
                except Exception:
                    pass
            imb = (topb / (topb + topa)) if (topb + topa) > 0 else 0.5
=======
>>>>>>> 7ca58d45

                try:
                    ob = self.exchange.fetch_order_book(sym, limit=5)
                    bids = ob.get("bids", [])
                    asks = ob.get("asks", [])
                    if bids:
                        bb = float(bids[0][0]); topb = float(bids[0][1])
                        volb = sum(float(q) for _, q in bids[:5])
                    if asks:
                        ba = float(asks[0][0]); topa = float(asks[0][1])
                        vola = sum(float(q) for _, q in asks[:5])
                    spread_abs = abs(ba - bb) if (bb and ba) else spread_abs
                except Exception:
                    pass
            imb = (topb / (topb + topa)) if (topb + topa) > 0 else 0.5
            mkt = (self.exchange.markets or {}).get(sym, {})
            precision = (mkt.get("precision") or {}).get("price")
            tick_size = None
            if precision is not None:
                try:
                    tick_size = 10 ** (-int(precision))
                except Exception:
                    tick_size = None
            if tick_size is None:
                info = mkt.get("info") or {}
                for f in info.get("filters", []):
                    if f.get("filterType") == "PRICE_FILTER":
                        ts = float(f.get("tickSize") or 0.0)
                        if ts > 0:
                            tick_size = ts
                            break
            tick_size = tick_size or 1e-8
            out.append({
                "symbol": sym,
                "price_last": last or mid or 0.0,
                "mid": mid or 0.0,
                "best_bid": bb, "best_ask": ba,
                "spread_abs": spread_abs,
                "pct_change_window": float(t.get("percentage") or 0.0) if t else 0.0,
                "depth": {"buy": volb, "sell": vola},
                "imbalance": imb,
                "bid_top_qty": topb, "ask_top_qty": topa,
                "trade_flow": ws.get("trade_flow", {"buy_ratio":0.5,"streak":0}),
                "micro_volatility": (spread_abs / (mid or 1.0)) if mid else 0.0,
                "tick_size": tick_size,
                "edge_est_bps": 0.0,
                "score": 0.0,
            })
        return out

    # ---------- Quotes -> USD ----------
    def _quote_to_usd(self, quote: str) -> float:
        q = (quote or "").upper()
        if q in ("USDT","USD","FDUSD","TUSD","BUSD"): return 1.0
        px = self._usd_cache.get(q)
        if px: return px
        try:
            t = self.exchange.fetch_ticker(f"{q}/USDT")
            px = float(t.get("last") or t.get("close") or 0.0)
            if px: self._usd_cache[q] = px; return px
        except Exception:
            pass
        return 0.0

    # ---------- Balances ----------
    def fetch_balances_summary(self) -> Dict[str, float]:
        try:
            bal = self.exchange.fetch_balance()
        except Exception:
            return {}
        total = bal.get("total") or {}
        usd = 0.0; btc = float(total.get("BTC") or 0.0)
        for coin, amt in total.items():
            a = float(amt or 0.0)
            if a <= 0: continue
            if coin.upper() in ("USDT","USD","FDUSD","TUSD","BUSD"):
                usd += a
            elif coin.upper() == "BTC":
                pass
            else:
                px = self._quote_to_usd(coin)
                if px: usd += a * px
        try:
            pbtc = float(self.exchange.fetch_ticker("BTC/USDT").get("last") or 0.0)
        except Exception:
            pbtc = 0.0
        usd += btc * (pbtc or 0.0)
        return {"balance_usd": float(usd), "balance_btc": float(btc)}

    # ---------- Mínimos ----------
    def global_min_order_btc(self) -> float:
        """Devuelve el mínimo en BTC calculado a partir del notional en USD."""
        usd = self.global_min_notional_usd()
        try:
            pbtc = float(self.exchange.fetch_ticker("BTC/USDT").get("last") or 0.0)
        except Exception:
            pbtc = 0.0
        return float(usd) / (pbtc or 1.0)

    def global_min_notional_usd(self) -> float:

        default_usd = 5.0

        # Recorre todos los pares BTC para encontrar el mayor MIN_NOTIONAL en BTC
        try:
            self.load_markets()
        except Exception:
            return float(default_usd)

        max_btc = 0.0
        for m in self.exchange.markets.values():
            try:
                if not m.get("active"): continue
                if m.get("spot") is False: continue
                if (m.get("quote") or "").upper() != "BTC":
                    continue
                val = None
                lim = ((m.get("limits") or {}).get("cost") or {}).get("min")
                if isinstance(lim, (int, float)) and lim and lim > 0:
                    val = float(lim)
                else:
                    info = m.get("info") or {}
                    for f in info.get("filters", []):
                        if f.get("filterType") in ("MIN_NOTIONAL", "NOTIONAL"):
                            v = float(f.get("minNotional") or f.get("notional") or 0.0)
                            if v > 0:
                                val = v
                                break
                if val is None:
                    continue
                if val > max_btc:
                    max_btc = val
            except Exception:
                continue

        if max_btc <= 0:
            return float(default_usd)

        try:
            pbtc = float(self.exchange.fetch_ticker("BTC/USDT").get("last") or 0.0)
        except Exception:
            pbtc = 0.0

        return float(max_btc * (pbtc or 0.0)) or float(default_usd)

    # ---------- Fees ----------
    def fee_for(self, symbol: str) -> float:
        fee = self._fee_cache.get(symbol)
        if fee is not None:
            return fee
        try:
            info = self.exchange.fetch_trading_fees().get(symbol, {})
            fee = float(info.get("maker", info.get("taker", 0.001)))
        except Exception:
            fee = float((self.exchange.markets.get(symbol, {}) or {}).get("maker", 0.001))
        self._fee_cache[symbol] = fee
        return fee

    # ---------- Tendencias ----------
    def fetch_trend_metrics(self, symbols: List[str]) -> Dict[str, Dict[str, float]]:
        out: Dict[str, Dict[str, float]] = {}
        for sym in symbols:
            trends: Dict[str, float] = {}
            try:
                for tf, key, lim in [
                    ("1w", "trend_w", 2),
                    ("1d", "trend_d", 2),
                    ("1h", "trend_h", 24),
                    ("5m", "trend_m", 12),
                ]:
                    try:
                        ohlcv = self.exchange.fetch_ohlcv(sym, timeframe=tf, limit=lim)
                        if len(ohlcv) >= 2:
                            start = float(ohlcv[0][4])
                            end = float(ohlcv[-1][4])
                            if start > 0:
                                trends[key] = (end - start) / start * 100.0
                    except Exception:
                        pass
            except Exception:
                pass
            out[sym] = trends
        return out<|MERGE_RESOLUTION|>--- conflicted
+++ resolved
@@ -218,7 +218,6 @@
             topb = ws.get("bid_top_qty", 0.0)
             topa = ws.get("ask_top_qty", 0.0)
             if (topb == 0.0 or topa == 0.0) or (volb == 0.0 or vola == 0.0):
-<<<<<<< HEAD
                 try:
                     ob = self.exchange.fetch_order_book(sym, limit=5)
                     bids = ob.get("bids", [])
@@ -233,8 +232,6 @@
                 except Exception:
                     pass
             imb = (topb / (topb + topa)) if (topb + topa) > 0 else 0.5
-=======
->>>>>>> 7ca58d45
 
                 try:
                     ob = self.exchange.fetch_order_book(sym, limit=5)
