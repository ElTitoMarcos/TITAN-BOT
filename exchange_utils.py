
import os, time, json, threading
from typing import List, Dict, Any, Optional
import ccxt
from websocket import WebSocketApp

BINANCE_KEY = os.getenv("BINANCE_KEY") or ""
BINANCE_SECRET = os.getenv("BINANCE_SECRET") or ""

STREAM_URL = "wss://stream.binance.com:9443/stream?streams={streams}"

def sym_to_stream(symbol: str) -> str:
    return symbol.replace("/", "").lower()

class _WSState:
    def __init__(self):
        self.lock = threading.Lock()
        self.books: Dict[str, Dict[str, Any]] = {}
        self.flow: Dict[str, Dict[str, Any]] = {}
        self.last_ms: float = 0.0
        self.symbols: List[str] = []
        self.ws = None
        self.running = False

class BinanceWS:
    def __init__(self):
        self.s = _WSState()
        self.th: Optional[threading.Thread] = None

    def _url(self, symbols: List[str]) -> str:
        parts = []
        for s in sorted(set(symbols)):
            ss = sym_to_stream(s)
            parts += [f"{ss}@depth5@100ms", f"{ss}@aggTrade"]
        return STREAM_URL.format(streams="/".join(parts))

    def start(self, symbols: List[str]):
        symbols = sorted(set(symbols))
        with self.s.lock:
            if self.s.running and set(symbols) == set(self.s.symbols):
                return
            self.s.symbols = list(symbols)
        url = self._url(symbols)

        def on_message(ws, msg):
            try:
                now = time.time()*1000.0
                self.s.last_ms = now
                payload = json.loads(msg)
                stream = payload.get("stream","")
                data = payload.get("data", {})
                if "@depth5" in stream:
                    bids = [(float(p), float(q)) for p,q in data.get("b",[]) if float(q)>0]
                    asks = [(float(p), float(q)) for p,q in data.get("a",[]) if float(q)>0]
                    key = stream.split("@")[0]
                    with self.s.lock:
                        self.s.books[key] = {"bids": bids, "asks": asks, "ts": now}
                elif "@aggTrade" in stream:
                    key = stream.split("@")[0]
                    q = float(data.get("q",0.0) or 0.0)
                    is_buyer_maker = bool(data.get("m", False))
                    side = "sell" if is_buyer_maker else "buy"
                    with self.s.lock:
                        f = self.s.flow.get(key, {"buy":0,"sell":0,"qty_buy":0.0,"qty_sell":0.0,"streak":0,"last":None})
                        f[side] += 1
                        if side == "buy": f["qty_buy"] += q
                        else: f["qty_sell"] += q
                        if f["last"] == side: f["streak"] += (1 if side=="buy" else -1)
                        else: f["streak"] = 1 if side=="buy" else -1
                        f["last"] = side
                        f["ts"] = now
                        self.s.flow[key] = f
            except Exception:
                pass

        def on_error(ws, err): time.sleep(1.0)
        def on_close(ws, code, msg): 
            with self.s.lock: self.s.running = False

        def runner():
            while True:
                try:
                    ws = WebSocketApp(url, on_message=on_message, on_close=on_close, on_error=on_error)
                    with self.s.lock: self.s.ws = ws; self.s.running = True
                    ws.run_forever(ping_interval=20, ping_timeout=10)
                except Exception:
                    time.sleep(1.5)
                with self.s.lock:
                    if not self.s.running: break

        if self.th and self.th.is_alive():
            try: self.s.ws and self.s.ws.close()
            except Exception: pass
        self.th = threading.Thread(target=runner, daemon=True)
        self.th.start()

    def snapshot_for(self, symbols: List[str]) -> Dict[str, Dict[str, Any]]:
        out: Dict[str, Dict[str, Any]] = {}
        with self.s.lock:
            for sym in symbols:
                k = sym_to_stream(sym)
                book = self.s.books.get(k, {})
                flow = self.s.flow.get(k, {})
                bids = book.get("bids", []); asks = book.get("asks", [])
                bb = bids[0][0] if bids else 0.0
                ba = asks[0][0] if asks else 0.0
                mid = (bb+ba)/2.0 if bb and ba else (bb or ba or 0.0)
                volb = sum(q for _,q in bids[:5]); vola = sum(q for _,q in asks[:5])
                top_bid_qty = bids[0][1] if bids else 0.0
                top_ask_qty = asks[0][1] if asks else 0.0
                spread = (ba-bb) if (bb and ba) else 0.0
                imb = (volb/(volb+vola)) if (volb+vola)>0 else 0.5
                tf_buy = float(flow.get("buy",0)); tf_sell = float(flow.get("sell",0))
                buy_ratio = (tf_buy/(tf_buy+tf_sell)) if (tf_buy+tf_sell)>0 else 0.5
                out[sym] = {
                    "best_bid": bb, "best_ask": ba, "mid": mid,
                    "spread_abs": spread, "spread_pct": (spread/mid*100.0) if mid else 0.0,
                    "depth_buy": volb, "depth_sell": vola, "imbalance": imb,
                    "bid_top_qty": top_bid_qty, "ask_top_qty": top_ask_qty,
                    "trade_flow": {"buy_ratio": buy_ratio, "streak": int(flow.get("streak",0))},
                }
        return out

    def latency_ms(self) -> float:
        return max(0.0, (time.time()*1000.0) - (self.s.last_ms or 0.0))

class BinanceExchange:
    _cached_universe: Dict[str, List[str]] = {}
    _fee_cache: Dict[str, float] = {}

    def __init__(self, rate_limit=True, sandbox=False):
        self.exchange = ccxt.binance({
            "enableRateLimit": rate_limit,
            "apiKey": BINANCE_KEY,
            "secret": BINANCE_SECRET,
            "options": {"defaultType": "spot"},
        })
        if sandbox and hasattr(self.exchange, "set_sandbox_mode"):
            self.exchange.set_sandbox_mode(True)
        self._markets_loaded = False
        self.ws = BinanceWS()
        self._usd_cache: Dict[str, float] = {}

    def set_api_keys(self, key: str, secret: str):
        self.exchange = ccxt.binance({
            "enableRateLimit": True,
            "apiKey": key,
            "secret": secret,
            "options": {"defaultType": "spot"},
        })
        self._markets_loaded = False

    def load_markets(self) -> int:
        if not self._markets_loaded:
            self.exchange.load_markets()
            self._markets_loaded = True
        return len(self.exchange.markets)

    def is_live_ready(self) -> bool:
        k = getattr(self.exchange, "apiKey", "") or ""
        s = getattr(self.exchange, "secret", "") or ""
        return bool(k and s)

    # ---------- WS helpers ----------
    def ensure_collector(self, symbols: List[str], interval_ms: int = 800) -> None:
        if not symbols:
            return
        try:
            self.ws.start(symbols)
        except Exception:
            pass

    def ws_latency_ms(self) -> float:
        try:
            return float(self.ws.latency_ms())
        except Exception:
            return 0.0

    def market_summary_for(self, symbols: List[str]) -> Dict[str, Dict[str, Any]]:
        snap = self.ws.snapshot_for(symbols)
        out: Dict[str, Dict[str, Any]] = {}
        for sym in symbols:
            data = dict((snap or {}).get(sym, {}))
            if not data.get("depth_buy") or not data.get("depth_sell"):
                bids, asks = self._safe_order_book(sym)
                if bids:
                    data["best_bid"] = float(bids[0][0])
                    data["bid_top_qty"] = float(bids[0][1])
                    data["depth_buy"] = sum(float(q) for _, q in bids[:5])
                if asks:
                    data["best_ask"] = float(asks[0][0])
                    data["ask_top_qty"] = float(asks[0][1])
                    data["depth_sell"] = sum(float(q) for _, q in asks[:5])
                bb = data.get("best_bid", 0.0)
                ba = data.get("best_ask", 0.0)
                if bb and ba:
                    spread = abs(ba - bb)
                    mid = (bb + ba) / 2.0
                    data["spread_abs"] = spread
                    data["mid"] = mid
                    data["spread_pct"] = (spread / mid * 100.0) if mid else 0.0
                    topb = data.get("bid_top_qty", 0.0)
                    topa = data.get("ask_top_qty", 0.0)
                    data["imbalance"] = (topb / (topb + topa)) if (topb + topa) > 0 else 0.5
            out[sym] = data
        return out

    def _safe_order_book(self, sym: str):
        try:
            ob = self.exchange.fetch_order_book(sym, limit=5)
            bids = ob.get("bids", [])
            asks = ob.get("asks", [])
        except Exception:
            bids, asks = [], []
        return bids, asks

    # ---------- Universe + metrics ----------
    def fetch_universe(self, quote: Optional[str] = "BTC") -> List[str]:
        key = (quote or "ALL").upper()
        if key in self._cached_universe:
            return self._cached_universe[key]
        self.load_markets()
        syms: List[str] = []
        for s, m in self.exchange.markets.items():
            try:
                if not m.get("active"):
                    continue
                if m.get("spot") is False:
                    continue
                if quote and quote.upper() != "ALL":
                    if (m.get("quote") or "").upper() != quote.upper():
                        continue
                syms.append(m.get("symbol") or s)
            except Exception:
                continue
        self._cached_universe[key] = sorted(list(set(syms)))
        return self._cached_universe[key]

    def fetch_top_metrics(self, symbols: List[str], limit: int = 200) -> List[Dict[str, Any]]:
        out: List[Dict[str, Any]] = []
        if not symbols: return out
        try:
            tickers = self.exchange.fetch_tickers(symbols)
        except Exception:
            tickers = {}
        try:
            ws_snap = self.ws.snapshot_for(symbols)
        except Exception:
            ws_snap = {}

        for sym in symbols[:limit]:
            t = (tickers or {}).get(sym, {})
            last = float(t.get("last") or t.get("close") or 0.0) if t else 0.0
            ws = (ws_snap or {}).get(sym, {})
            bb = ws.get("best_bid", t.get("bid", last) if t else 0.0) or 0.0
            ba = ws.get("best_ask", t.get("ask", last) if t else 0.0) or 0.0
            mid = ws.get("mid") or ((bb + ba) / 2.0 if (bb and ba) else last)
            spread_abs = abs(ba - bb) if (bb and ba) else 0.0
            volb = ws.get("depth_buy", 0.0) or 0.0
            vola = ws.get("depth_sell", 0.0) or 0.0
            topb = ws.get("bid_top_qty", 0.0)
            topa = ws.get("ask_top_qty", 0.0)
            if (topb == 0.0 or topa == 0.0) or (volb == 0.0 or vola == 0.0):
                bids, asks = self._safe_order_book(sym)
                if bids:
                    bb = float(bids[0][0])
                    topb = float(bids[0][1])
                    volb = sum(float(q) for _, q in bids[:5])
                if asks:
                    ba = float(asks[0][0])
                    topa = float(asks[0][1])
                    vola = sum(float(q) for _, q in asks[:5])
                spread_abs = abs(ba - bb) if (bb and ba) else spread_abs
            imb = (topb / (topb + topa)) if (topb + topa) > 0 else 0.5

                try:
                    ob = self.exchange.fetch_order_book(sym, limit=5)
                    bids = ob.get("bids", [])
                    asks = ob.get("asks", [])
                    if bids:
                        bb = float(bids[0][0]); topb = float(bids[0][1])
                        volb = sum(float(q) for _, q in bids[:5])
                    if asks:
                        ba = float(asks[0][0]); topa = float(asks[0][1])
                        vola = sum(float(q) for _, q in asks[:5])
                    spread_abs = abs(ba - bb) if (bb and ba) else spread_abs
                except Exception:
                    pass
            imb = (topb / (topb + topa)) if (topb + topa) > 0 else 0.5
            mkt = (self.exchange.markets or {}).get(sym, {})
            precision = (mkt.get("precision") or {}).get("price")
            tick_size = None
            if precision is not None:
                try:
                    tick_size = 10 ** (-int(precision))
                except Exception:
                    tick_size = None
            if tick_size is None:
                info = mkt.get("info") or {}
                for f in info.get("filters", []):
                    if f.get("filterType") == "PRICE_FILTER":
                        ts = float(f.get("tickSize") or 0.0)
                        if ts > 0:
                            tick_size = ts
                            break
            tick_size = tick_size or 1e-8
            out.append(
                {
                    "symbol": sym,
                    "price_last": last or mid or 0.0,
                    "mid": mid or 0.0,
                    "best_bid": bb,
                    "best_ask": ba,
                    "spread_abs": spread_abs,
                    "pct_change_window": float(t.get("percentage") or 0.0) if t else 0.0,
                    "depth": {"buy": volb, "sell": vola},
                    "imbalance": imb,
                    "bid_top_qty": topb,
                    "ask_top_qty": topa,
                    "trade_flow": ws.get("trade_flow", {"buy_ratio": 0.5, "streak": 0}),
                    "micro_volatility": (spread_abs / (mid or 1.0)) if mid else 0.0,
                    "tick_size": tick_size,
                    "edge_est_bps": 0.0,
                    "score": 0.0,
                }
            )
<<<<<<< HEAD
=======

>>>>>>> be966c46
        return out

    # ---------- Quotes -> USD ----------
    def _quote_to_usd(self, quote: str) -> float:
        q = (quote or "").upper()
        if q in ("USDT","USD","FDUSD","TUSD","BUSD"): return 1.0
        px = self._usd_cache.get(q)
        if px: return px
        try:
            t = self.exchange.fetch_ticker(f"{q}/USDT")
            px = float(t.get("last") or t.get("close") or 0.0)
            if px: self._usd_cache[q] = px; return px
        except Exception:
            pass
        return 0.0

    # ---------- Balances ----------
    def fetch_balances_summary(self) -> Dict[str, float]:
        try:
            bal = self.exchange.fetch_balance()
        except Exception:
            return {}
        total = bal.get("total") or {}
        usd = 0.0; btc = float(total.get("BTC") or 0.0)
        for coin, amt in total.items():
            a = float(amt or 0.0)
            if a <= 0: continue
            if coin.upper() in ("USDT","USD","FDUSD","TUSD","BUSD"):
                usd += a
            elif coin.upper() == "BTC":
                pass
            else:
                px = self._quote_to_usd(coin)
                if px: usd += a * px
        try:
            pbtc = float(self.exchange.fetch_ticker("BTC/USDT").get("last") or 0.0)
        except Exception:
            pbtc = 0.0
        usd += btc * (pbtc or 0.0)
        return {"balance_usd": float(usd), "balance_btc": float(btc)}

    # ---------- Mínimos ----------
    def global_min_order_btc(self) -> float:
        """Devuelve el mínimo en BTC calculado a partir del notional en USD."""
        usd = self.global_min_notional_usd()
        try:
            pbtc = float(self.exchange.fetch_ticker("BTC/USDT").get("last") or 0.0)
        except Exception:
            pbtc = 0.0
        return float(usd) / (pbtc or 1.0)

    def global_min_notional_usd(self) -> float:

        default_usd = 5.0

        # Recorre todos los pares BTC para encontrar el mayor MIN_NOTIONAL en BTC
        try:
            self.load_markets()
        except Exception:
            return float(default_usd)

        max_btc = 0.0
        for m in self.exchange.markets.values():
            try:
                if not m.get("active"): continue
                if m.get("spot") is False: continue
                if (m.get("quote") or "").upper() != "BTC":
                    continue
                val = None
                lim = ((m.get("limits") or {}).get("cost") or {}).get("min")
                if isinstance(lim, (int, float)) and lim and lim > 0:
                    val = float(lim)
                else:
                    info = m.get("info") or {}
                    for f in info.get("filters", []):
                        if f.get("filterType") in ("MIN_NOTIONAL", "NOTIONAL"):
                            v = float(f.get("minNotional") or f.get("notional") or 0.0)
                            if v > 0:
                                val = v
                                break
                if val is None:
                    continue
                if val > max_btc:
                    max_btc = val
            except Exception:
                continue

        if max_btc <= 0:
            return float(default_usd)

        try:
            pbtc = float(self.exchange.fetch_ticker("BTC/USDT").get("last") or 0.0)
        except Exception:
            pbtc = 0.0

        return float(max_btc * (pbtc or 0.0)) or float(default_usd)

    # ---------- Fees ----------
    def fee_for(self, symbol: str) -> float:
        fee = self._fee_cache.get(symbol)
        if fee is not None:
            return fee
        try:
            info = self.exchange.fetch_trading_fees().get(symbol, {})
            fee = float(info.get("maker", info.get("taker", 0.001)))
        except Exception:
            fee = float((self.exchange.markets.get(symbol, {}) or {}).get("maker", 0.001))
        self._fee_cache[symbol] = fee
        return fee

    # ---------- Tendencias ----------
    def fetch_trend_metrics(self, symbols: List[str]) -> Dict[str, Dict[str, float]]:
        out: Dict[str, Dict[str, float]] = {}
        for sym in symbols:
            trends: Dict[str, float] = {}
            try:
                for tf, key, lim in [
                    ("1w", "trend_w", 2),
                    ("1d", "trend_d", 2),
                    ("1h", "trend_h", 24),
                    ("5m", "trend_m", 12),
                ]:
                    try:
                        ohlcv = self.exchange.fetch_ohlcv(sym, timeframe=tf, limit=lim)
                        if len(ohlcv) >= 2:
                            start = float(ohlcv[0][4])
                            end = float(ohlcv[-1][4])
                            if start > 0:
                                trends[key] = (end - start) / start * 100.0
                    except Exception:
                        pass
            except Exception:
                pass
            out[sym] = trends
        return out<|MERGE_RESOLUTION|>--- conflicted
+++ resolved
@@ -324,10 +324,7 @@
                     "score": 0.0,
                 }
             )
-<<<<<<< HEAD
-=======
-
->>>>>>> be966c46
+
         return out
 
     # ---------- Quotes -> USD ----------
