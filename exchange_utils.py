
import os, time, json, threading
from typing import List, Dict, Any, Optional
import ccxt
from websocket import WebSocketApp

BINANCE_KEY = os.getenv("BINANCE_KEY") or ""
BINANCE_SECRET = os.getenv("BINANCE_SECRET") or ""

STREAM_URL = "wss://stream.binance.com:9443/stream?streams={streams}"

def sym_to_stream(symbol: str) -> str:
    return symbol.replace("/", "").lower()

class _WSState:
    def __init__(self):
        self.lock = threading.Lock()
        self.books: Dict[str, Dict[str, Any]] = {}
        self.flow: Dict[str, Dict[str, Any]] = {}
        self.last_ms: float = 0.0
        self.symbols: List[str] = []
        self.ws = None
        self.running = False

class BinanceWS:
    def __init__(self):
        self.s = _WSState()
        self.th: Optional[threading.Thread] = None

    def _url(self, symbols: List[str]) -> str:
        parts = []
        for s in sorted(set(symbols)):
            ss = sym_to_stream(s)
            parts += [f"{ss}@depth5@100ms", f"{ss}@aggTrade"]
        return STREAM_URL.format(streams="/".join(parts))

    def start(self, symbols: List[str]):
        url = self._url(symbols)

        def on_message(ws, msg):
            try:
                now = time.time()*1000.0
                self.s.last_ms = now
                payload = json.loads(msg)
                stream = payload.get("stream","")
                data = payload.get("data", {})
                if "@depth5" in stream:
                    bids = [(float(p), float(q)) for p,q in data.get("b",[]) if float(q)>0]
                    asks = [(float(p), float(q)) for p,q in data.get("a",[]) if float(q)>0]
                    key = stream.split("@")[0]
                    with self.s.lock:
                        self.s.books[key] = {"bids": bids, "asks": asks, "ts": now}
                elif "@aggTrade" in stream:
                    key = stream.split("@")[0]
                    q = float(data.get("q",0.0) or 0.0)
                    is_buyer_maker = bool(data.get("m", False))
                    side = "sell" if is_buyer_maker else "buy"
                    with self.s.lock:
                        f = self.s.flow.get(key, {"buy":0,"sell":0,"qty_buy":0.0,"qty_sell":0.0,"streak":0,"last":None})
                        f[side] += 1
                        if side == "buy": f["qty_buy"] += q
                        else: f["qty_sell"] += q
                        if f["last"] == side: f["streak"] += (1 if side=="buy" else -1)
                        else: f["streak"] = 1 if side=="buy" else -1
                        f["last"] = side
                        f["ts"] = now
                        self.s.flow[key] = f
            except Exception:
                pass

        def on_error(ws, err): time.sleep(1.0)
        def on_close(ws, code, msg): 
            with self.s.lock: self.s.running = False

        def runner():
            while True:
                try:
                    ws = WebSocketApp(url, on_message=on_message, on_close=on_close, on_error=on_error)
                    with self.s.lock: self.s.ws = ws; self.s.running = True
                    ws.run_forever(ping_interval=20, ping_timeout=10)
                except Exception:
                    time.sleep(1.5)
                with self.s.lock:
                    if not self.s.running: break

        if self.th and self.th.is_alive():
            try: self.s.ws and self.s.ws.close()
            except Exception: pass
        self.th = threading.Thread(target=runner, daemon=True)
        self.th.start()

    def snapshot_for(self, symbols: List[str]) -> Dict[str, Dict[str, Any]]:
        out: Dict[str, Dict[str, Any]] = {}
        with self.s.lock:
            for sym in symbols:
                k = sym_to_stream(sym)
                book = self.s.books.get(k, {})
                flow = self.s.flow.get(k, {})
                bids = book.get("bids", []); asks = book.get("asks", [])
                bb = bids[0][0] if bids else 0.0
                ba = asks[0][0] if asks else 0.0
                mid = (bb+ba)/2.0 if bb and ba else (bb or ba or 0.0)
                volb = sum(q for _,q in bids[:5]); vola = sum(q for _,q in asks[:5])
                top_bid_qty = bids[0][1] if bids else 0.0
                top_ask_qty = asks[0][1] if asks else 0.0
                spread = (ba-bb) if (bb and ba) else 0.0
                imb = (volb/(volb+vola)) if (volb+vola)>0 else 0.5
                tf_buy = float(flow.get("buy",0)); tf_sell = float(flow.get("sell",0))
                buy_ratio = (tf_buy/(tf_buy+tf_sell)) if (tf_buy+tf_sell)>0 else 0.5
                out[sym] = {
                    "best_bid": bb, "best_ask": ba, "mid": mid,
                    "spread_abs": spread, "spread_pct": (spread/mid*100.0) if mid else 0.0,
                    "depth_buy": volb, "depth_sell": vola, "imbalance": imb,
                    "bid_top_qty": top_bid_qty, "ask_top_qty": top_ask_qty,
                    "trade_flow": {"buy_ratio": buy_ratio, "streak": int(flow.get("streak",0))},
                }
        return out

    def latency_ms(self) -> float:
        return max(0.0, (time.time()*1000.0) - (self.s.last_ms or 0.0))

class BinanceExchange:
    _cached_universe: Dict[str, List[str]] = {}
    _fee_cache: Dict[str, float] = {}

    def __init__(self, rate_limit=True, sandbox=False):
        self.exchange = ccxt.binance({
            "enableRateLimit": rate_limit,
            "apiKey": BINANCE_KEY,
            "secret": BINANCE_SECRET,
            "options": {"defaultType": "spot"},
        })
        if sandbox and hasattr(self.exchange, "set_sandbox_mode"):
            self.exchange.set_sandbox_mode(True)
        self._markets_loaded = False
        self.ws = BinanceWS()
        self._usd_cache: Dict[str, float] = {}

    def set_api_keys(self, key: str, secret: str):
        self.exchange = ccxt.binance({
            "enableRateLimit": True,
            "apiKey": key,
            "secret": secret,
            "options": {"defaultType": "spot"},
        })
        self._markets_loaded = False

    def load_markets(self) -> int:
        if not self._markets_loaded:
            self.exchange.load_markets()
            self._markets_loaded = True
        return len(self.exchange.markets)

    def is_live_ready(self) -> bool:
        k = getattr(self.exchange, "apiKey", "") or ""
        s = getattr(self.exchange, "secret", "") or ""
        return bool(k and s)

    # ---------- WS helpers ----------
    def ensure_collector(self, symbols: List[str], interval_ms: int = 800) -> None:
        try:
            self.ws.start(symbols or [])
        except Exception:
            pass

    def ws_latency_ms(self) -> float:
        try:
            return float(self.ws.latency_ms())
        except Exception:
            return 0.0

    def market_summary_for(self, symbols: List[str]) -> Dict[str, Dict[str, Any]]:
        return self.ws.snapshot_for(symbols)

    # ---------- Universe + metrics ----------
    def fetch_universe(self, quote: Optional[str] = "BTC") -> List[str]:
        key = (quote or "ALL").upper()
        if key in self._cached_universe:
            return self._cached_universe[key]
        self.load_markets()
        syms: List[str] = []
        for s, m in self.exchange.markets.items():
            try:
                if not m.get("active"):
                    continue
                if m.get("spot") is False:
                    continue
                if quote and quote.upper() != "ALL":
                    if (m.get("quote") or "").upper() != quote.upper():
                        continue
                syms.append(m.get("symbol") or s)
            except Exception:
                continue
        self._cached_universe[key] = sorted(list(set(syms)))
        return self._cached_universe[key]

    def fetch_top_metrics(self, symbols: List[str], limit: int = 200) -> List[Dict[str, Any]]:
        out: List[Dict[str, Any]] = []
        if not symbols: return out
        try:
            tickers = self.exchange.fetch_tickers(symbols)
        except Exception:
            tickers = {}
        try:
            ws_snap = self.ws.snapshot_for(symbols)
        except Exception:
            ws_snap = {}

        for sym in symbols[:limit]:
            t = (tickers or {}).get(sym, {})
            last = float(t.get("last") or t.get("close") or 0.0) if t else 0.0
            ws = (ws_snap or {}).get(sym, {})
            bb = ws.get("best_bid", t.get("bid", last) if t else 0.0) or 0.0
            ba = ws.get("best_ask", t.get("ask", last) if t else 0.0) or 0.0
            mid = ws.get("mid") or ((bb + ba) / 2.0 if (bb and ba) else last)
            spread_abs = abs(ba - bb) if (bb and ba) else 0.0
<<<<<<< HEAD
            volb = ws.get("depth_buy", 0.0) or 0.0
            vola = ws.get("depth_sell", 0.0) or 0.0
=======
            volb = (ws.get("depth_buy", 0.0) or 0.0); vola = (ws.get("depth_sell", 0.0) or 0.0)
>>>>>>> e4ce08b1
            topb = ws.get("bid_top_qty", 0.0)
            topa = ws.get("ask_top_qty", 0.0)
            if (topb == 0.0 or topa == 0.0) or (volb == 0.0 or vola == 0.0):
                try:
                    ob = self.exchange.fetch_order_book(sym, limit=5)
                    bids = ob.get("bids", [])
                    asks = ob.get("asks", [])
                    if bids:
<<<<<<< HEAD
                        bb = float(bids[0][0])
                        topb = float(bids[0][1])
                        volb = sum(float(q) for _, q in bids[:5])
                    if asks:
                        ba = float(asks[0][0])
                        topa = float(asks[0][1])
=======
                        bb = float(bids[0][0]); topb = float(bids[0][1])
                        volb = sum(float(q) for _, q in bids[:5])
                    if asks:
                        ba = float(asks[0][0]); topa = float(asks[0][1])
>>>>>>> e4ce08b1
                        vola = sum(float(q) for _, q in asks[:5])
                    spread_abs = abs(ba - bb) if (bb and ba) else spread_abs
                except Exception:
                    pass
            imb = (topb / (topb + topa)) if (topb + topa) > 0 else 0.5

                try:
                    ob = self.exchange.fetch_order_book(sym, limit=5)
                    bids = ob.get("bids", [])
                    asks = ob.get("asks", [])
                    if bids:
                        bb = float(bids[0][0]); topb = float(bids[0][1])
                        volb = sum(float(q) for _, q in bids[:5])
                    if asks:
                        ba = float(asks[0][0]); topa = float(asks[0][1])
                        vola = sum(float(q) for _, q in asks[:5])
                    spread_abs = abs(ba - bb) if (bb and ba) else spread_abs
                except Exception:
                    pass
            imb = (topb / (topb + topa)) if (topb + topa) > 0 else 0.5
            mkt = (self.exchange.markets or {}).get(sym, {})
            precision = (mkt.get("precision") or {}).get("price")
            tick_size = None
            if precision is not None:
                try:
                    tick_size = 10 ** (-int(precision))
                except Exception:
                    tick_size = None
            if tick_size is None:
                info = mkt.get("info") or {}
                for f in info.get("filters", []):
                    if f.get("filterType") == "PRICE_FILTER":
                        ts = float(f.get("tickSize") or 0.0)
                        if ts > 0:
                            tick_size = ts
                            break
            tick_size = tick_size or 1e-8
<<<<<<< HEAD
            out.append(
                {
                    "symbol": sym,
                    "price_last": last or mid or 0.0,
                    "mid": mid or 0.0,
                    "best_bid": bb,
                    "best_ask": ba,
                    "spread_abs": spread_abs,
                    "pct_change_window": float(t.get("percentage") or 0.0) if t else 0.0,
                    "depth": {"buy": volb, "sell": vola},
                    "imbalance": imb,
                    "bid_top_qty": topb,
                    "ask_top_qty": topa,
                    "trade_flow": ws.get("trade_flow", {"buy_ratio": 0.5, "streak": 0}),
                    "micro_volatility": (spread_abs / (mid or 1.0)) if mid else 0.0,
                    "tick_size": tick_size,
                    "edge_est_bps": 0.0,
                    "score": 0.0,
                }
            )
=======
            out.append({
                "symbol": sym,
                "price_last": last or mid or 0.0,
                "mid": mid or 0.0,
                "best_bid": bb, "best_ask": ba,
                "spread_abs": spread_abs,
                "pct_change_window": float(t.get("percentage") or 0.0) if t else 0.0,
                "depth": {"buy": volb, "sell": vola},
                "imbalance": imb,
                "bid_top_qty": topb, "ask_top_qty": topa,
                "trade_flow": ws.get("trade_flow", {"buy_ratio":0.5,"streak":0}),
                "micro_volatility": (spread_abs / (mid or 1.0)) if mid else 0.0,
                "tick_size": tick_size,
                "edge_est_bps": 0.0,
                "score": 0.0,
            })
>>>>>>> e4ce08b1
        return out

    # ---------- Quotes -> USD ----------
    def _quote_to_usd(self, quote: str) -> float:
        q = (quote or "").upper()
        if q in ("USDT","USD","FDUSD","TUSD","BUSD"): return 1.0
        px = self._usd_cache.get(q)
        if px: return px
        try:
            t = self.exchange.fetch_ticker(f"{q}/USDT")
            px = float(t.get("last") or t.get("close") or 0.0)
            if px: self._usd_cache[q] = px; return px
        except Exception:
            pass
        return 0.0

    # ---------- Balances ----------
    def fetch_balances_summary(self) -> Dict[str, float]:
        try:
            bal = self.exchange.fetch_balance()
        except Exception:
            return {}
        total = bal.get("total") or {}
        usd = 0.0; btc = float(total.get("BTC") or 0.0)
        for coin, amt in total.items():
            a = float(amt or 0.0)
            if a <= 0: continue
            if coin.upper() in ("USDT","USD","FDUSD","TUSD","BUSD"):
                usd += a
            elif coin.upper() == "BTC":
                pass
            else:
                px = self._quote_to_usd(coin)
                if px: usd += a * px
        try:
            pbtc = float(self.exchange.fetch_ticker("BTC/USDT").get("last") or 0.0)
        except Exception:
            pbtc = 0.0
        usd += btc * (pbtc or 0.0)
        return {"balance_usd": float(usd), "balance_btc": float(btc)}

    # ---------- Mínimos ----------
    def global_min_order_btc(self) -> float:
        """Devuelve el mínimo en BTC calculado a partir del notional en USD."""
        usd = self.global_min_notional_usd()
        try:
            pbtc = float(self.exchange.fetch_ticker("BTC/USDT").get("last") or 0.0)
        except Exception:
            pbtc = 0.0
        return float(usd) / (pbtc or 1.0)

    def global_min_notional_usd(self) -> float:

        default_usd = 5.0

        # Recorre todos los pares BTC para encontrar el mayor MIN_NOTIONAL en BTC
        try:
            self.load_markets()
        except Exception:
            return float(default_usd)

        max_btc = 0.0
        for m in self.exchange.markets.values():
            try:
                if not m.get("active"): continue
                if m.get("spot") is False: continue
                if (m.get("quote") or "").upper() != "BTC":
                    continue
                val = None
                lim = ((m.get("limits") or {}).get("cost") or {}).get("min")
                if isinstance(lim, (int, float)) and lim and lim > 0:
                    val = float(lim)
                else:
                    info = m.get("info") or {}
                    for f in info.get("filters", []):
                        if f.get("filterType") in ("MIN_NOTIONAL", "NOTIONAL"):
                            v = float(f.get("minNotional") or f.get("notional") or 0.0)
                            if v > 0:
                                val = v
                                break
                if val is None:
                    continue
                if val > max_btc:
                    max_btc = val
            except Exception:
                continue

        if max_btc <= 0:
            return float(default_usd)

        try:
            pbtc = float(self.exchange.fetch_ticker("BTC/USDT").get("last") or 0.0)
        except Exception:
            pbtc = 0.0

        return float(max_btc * (pbtc or 0.0)) or float(default_usd)

    # ---------- Fees ----------
    def fee_for(self, symbol: str) -> float:
        fee = self._fee_cache.get(symbol)
        if fee is not None:
            return fee
        try:
            info = self.exchange.fetch_trading_fees().get(symbol, {})
            fee = float(info.get("maker", info.get("taker", 0.001)))
        except Exception:
            fee = float((self.exchange.markets.get(symbol, {}) or {}).get("maker", 0.001))
        self._fee_cache[symbol] = fee
        return fee

    # ---------- Tendencias ----------
    def fetch_trend_metrics(self, symbols: List[str]) -> Dict[str, Dict[str, float]]:
        out: Dict[str, Dict[str, float]] = {}
        for sym in symbols:
            trends: Dict[str, float] = {}
            try:
                for tf, key, lim in [
                    ("1w", "trend_w", 2),
                    ("1d", "trend_d", 2),
                    ("1h", "trend_h", 24),
                    ("5m", "trend_m", 12),
                ]:
                    try:
                        ohlcv = self.exchange.fetch_ohlcv(sym, timeframe=tf, limit=lim)
                        if len(ohlcv) >= 2:
                            start = float(ohlcv[0][4])
                            end = float(ohlcv[-1][4])
                            if start > 0:
                                trends[key] = (end - start) / start * 100.0
                    except Exception:
                        pass
            except Exception:
                pass
            out[sym] = trends
        return out<|MERGE_RESOLUTION|>--- conflicted
+++ resolved
@@ -214,12 +214,9 @@
             ba = ws.get("best_ask", t.get("ask", last) if t else 0.0) or 0.0
             mid = ws.get("mid") or ((bb + ba) / 2.0 if (bb and ba) else last)
             spread_abs = abs(ba - bb) if (bb and ba) else 0.0
-<<<<<<< HEAD
             volb = ws.get("depth_buy", 0.0) or 0.0
             vola = ws.get("depth_sell", 0.0) or 0.0
-=======
-            volb = (ws.get("depth_buy", 0.0) or 0.0); vola = (ws.get("depth_sell", 0.0) or 0.0)
->>>>>>> e4ce08b1
+
             topb = ws.get("bid_top_qty", 0.0)
             topa = ws.get("ask_top_qty", 0.0)
             if (topb == 0.0 or topa == 0.0) or (volb == 0.0 or vola == 0.0):
@@ -228,19 +225,12 @@
                     bids = ob.get("bids", [])
                     asks = ob.get("asks", [])
                     if bids:
-<<<<<<< HEAD
                         bb = float(bids[0][0])
                         topb = float(bids[0][1])
                         volb = sum(float(q) for _, q in bids[:5])
                     if asks:
                         ba = float(asks[0][0])
                         topa = float(asks[0][1])
-=======
-                        bb = float(bids[0][0]); topb = float(bids[0][1])
-                        volb = sum(float(q) for _, q in bids[:5])
-                    if asks:
-                        ba = float(asks[0][0]); topa = float(asks[0][1])
->>>>>>> e4ce08b1
                         vola = sum(float(q) for _, q in asks[:5])
                     spread_abs = abs(ba - bb) if (bb and ba) else spread_abs
                 except Exception:
@@ -278,7 +268,6 @@
                             tick_size = ts
                             break
             tick_size = tick_size or 1e-8
-<<<<<<< HEAD
             out.append(
                 {
                     "symbol": sym,
@@ -299,24 +288,7 @@
                     "score": 0.0,
                 }
             )
-=======
-            out.append({
-                "symbol": sym,
-                "price_last": last or mid or 0.0,
-                "mid": mid or 0.0,
-                "best_bid": bb, "best_ask": ba,
-                "spread_abs": spread_abs,
-                "pct_change_window": float(t.get("percentage") or 0.0) if t else 0.0,
-                "depth": {"buy": volb, "sell": vola},
-                "imbalance": imb,
-                "bid_top_qty": topb, "ask_top_qty": topa,
-                "trade_flow": ws.get("trade_flow", {"buy_ratio":0.5,"streak":0}),
-                "micro_volatility": (spread_abs / (mid or 1.0)) if mid else 0.0,
-                "tick_size": tick_size,
-                "edge_est_bps": 0.0,
-                "score": 0.0,
-            })
->>>>>>> e4ce08b1
+
         return out
 
     # ---------- Quotes -> USD ----------
